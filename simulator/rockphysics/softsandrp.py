--- conflicted
+++ resolved
@@ -197,10 +197,7 @@
             if dens is None:
                 densf_SI = self._fluid_densSIprop(self.phases,
                                           saturations[i, :], pressure[i])
-<<<<<<< HEAD
-=======
                 bulkf_Brie = self._fluidprops_Brie(self.phases, saturations[i, :], pressure[i], densf_SI)
->>>>>>> 50eceb58
                 densf, bulkf = \
                     self._fluidprops_Wood(self.phases,
                                           saturations[i, :], pressure[i], Rs[i])
@@ -499,11 +496,7 @@
     #
     #-----------------------------------------------------------
     #
-<<<<<<< HEAD
-    def _phaseprops_Smeaheia(self, fphase, press, fdens, Rs=None, t = 37, CO2 = None):
-=======
     def _phaseprops_Smeaheia(self, fphase, press, fdens, Rs=None, t = 37, CO2 = True):
->>>>>>> 50eceb58
         #
         # Calculate properties for a single fluid phase
         #
@@ -562,13 +555,8 @@
             dz_dp = self.dz_dp(p_pr, t_pr)
             pbulk = press / (1 - p_pr * dz_dp / Z) * r_0
 
-<<<<<<< HEAD
-            pbulk_test = self.test_new_implementation(press)
-            print(np.max(pbulk-pbulk_test))
-=======
             #pbulk_test = self.test_new_implementation(press)
             #print(np.max(pbulk-pbulk_test))
->>>>>>> 50eceb58
 
         elif fphase.lower() == "gas": # refers to Methane
             gs = 0.5537 #https://www.engineeringtoolbox.com/specific-gravities-gases-d_334.html
@@ -608,7 +596,7 @@
         # Calculate isothermal compressibility (van der Waals)
         compressibility = (1 / Bo_values) * dBo_dP  # Resulting array of compressibility values
         bulk_mod = 1 / compressibility
-        #
+        
         # Find the index of the closest pressure value in b
         closest_index = (np.abs(press_range - press)).argmin()
 
