"""Descriptive description."""
from selectors import SelectSelector

from simulator.opm import flow
from importlib import import_module
import datetime as dt
import numpy as np
import os
import pandas as pd
from misc import ecl, grdecl
import shutil
import glob
from subprocess import Popen, PIPE
import mat73
from copy import deepcopy
from sklearn.cluster import KMeans
from sklearn.preprocessing import StandardScaler
from scipy.optimize import fsolve
from scipy.special import jv  # Bessel function of the first kind
from scipy.integrate import quad
from scipy.special import j0
from mako.lookup import TemplateLookup
from mako.runtime import Context

# from pylops import avo
from pylops.utils.wavelets import ricker
from pylops.signalprocessing import Convolve1D
import sys
#from PyGRDECL.GRDECL_Parser import GRDECL_Parser  # https://github.com/BinWang0213/PyGRDECL/tree/master
from scipy.interpolate import interp1d
from scipy.interpolate import griddata
from pipt.misc_tools.analysis_tools import store_ensemble_sim_information
from geostat.decomp import Cholesky
from simulator.eclipse import ecl_100
from CoolProp.CoolProp import PropsSI  # http://coolprop.org/#high-level-interface-example

class flow_rock(flow):
    """
    Couple the OPM-flow simulator with a rock-physics simulator such that both reservoir quantities and petro-elastic
    quantities can be calculated. Inherit the flow class, and use super to call similar functions.
    """

    def __init__(self, input_dict=None, filename=None, options=None):
        super().__init__(input_dict, filename, options)
        self._getpeminfo(input_dict)

        self.date_slack = None
        if 'date_slack' in input_dict:
            self.date_slack = int(input_dict['date_slack'])

        # If we want to extract, or evaluate, something uniquely from the ensemble specific run we can
        # run a user defined code to do this.
        self.saveinfo = None
        if 'savesiminfo' in input_dict:
            # Make sure "ANALYSISDEBUG" gives a list
            if isinstance(input_dict['savesiminfo'], list):
                self.saveinfo = input_dict['savesiminfo']
            else:
                self.saveinfo = [input_dict['savesiminfo']]

        self.scale = []

        # Store dynamic variables in case they are provided in the state
        self.state = None
        self.no_flow = False

    def _getpeminfo(self, input_dict):
        """
        Get, and return, flow and PEM modules
        """
        if 'pem' in input_dict:
            self.pem_input = {}
            for elem in input_dict['pem']:
                if elem[0] == 'model':  # Set the petro-elastic model
                    self.pem_input['model'] = elem[1]
                if elem[0] == 'depth':  # provide the npz of depth values
                    self.pem_input['depth'] = elem[1]
                if elem[0] == 'actnum':  # the npz of actnum values
                    self.pem_input['actnum'] = elem[1]
                if elem[0] == 'baseline':  # the time for the baseline 4D measurement
                    self.pem_input['baseline'] = elem[1]
                if elem[0] == 'vintage':
                    self.pem_input['vintage'] = elem[1]
                    if not type(self.pem_input['vintage']) == list:
                        self.pem_input['vintage'] = [elem[1]]
                if elem[0] == 'ntg':
                    self.pem_input['ntg'] = elem[1]
                if elem[0] == 'press_conv':
                    self.pem_input['press_conv'] = elem[1]
                if elem[0] == 'compaction':
                    self.pem_input['compaction'] = True
                if elem[0] == 'overburden':  # the npz of overburden values
                    self.pem_input['overburden'] = elem[1]
                if elem[0] == 'percentile':  # use for scaling
                    self.pem_input['percentile'] = elem[1]
                if elem[0] == 'phases':  # get the fluid phases
                    self.pem_input['phases'] = elem[1]
                if elem[0] == 'grid':  # get the model grid
                    self.pem_input['grid'] = elem[1]
                if elem[0] == 'param_file':  # get model parameters required for pem
                    self.pem_input['param_file'] = elem[1]


            pem = getattr(import_module('simulator.rockphysics.' +
                          self.pem_input['model'].split()[0]), self.pem_input['model'].split()[1])

            self.pem = pem(self.pem_input)

        else:
            self.pem = None

    def _get_pem_input(self, type, time=None):
        if self.no_flow:  # get variable from state
            if any(type.lower() in key for key in self.state.keys()) and time > 0:
                data = self.state[type.lower()+'_'+str(time)]
                mask = np.zeros(data.shape, dtype=bool)
                return np.ma.array(data=data, dtype=data.dtype,
                              mask=mask)
            else:  # read parameter from file
                param_file = self.pem_input['param_file']
                npzfile = np.load(param_file)
                parameter = npzfile[type]
                npzfile.close()
                data = parameter[:,self.ensemble_member]
                mask = np.zeros(data.shape, dtype=bool)
                return np.ma.array(data=data, dtype=data.dtype,
                                   mask=mask)
        else:  # get variable of parameter from flow simulation
            return self.ecl_case.cell_data(type,time)

    def calc_pem(self, time, time_index=None):

        if self.no_flow:
            time_input = time_index
        else:
            time_input = time

        # fluid phases written given as input
        phases = str.upper(self.pem_input['phases'])
        phases = phases.split()

        pem_input = {}
        tmp_dyn_var = {}
        # get active porosity
        tmp = self._get_pem_input('PORO')  # self.ecl_case.cell_data('PORO')
        if 'compaction' in self.pem_input:
            multfactor = self._get_pem_input('PORV_RC', time_input)
            pem_input['PORO'] = np.array(multfactor[~tmp.mask] * tmp[~tmp.mask], dtype=float)
        else:
            pem_input['PORO'] = np.array(tmp[~tmp.mask], dtype=float)

        # get active NTG if needed
        if 'ntg' in self.pem_input:
            if self.pem_input['ntg'] == 'no':
                pem_input['NTG'] = None
            else:
                tmp = self._get_pem_input('NTG')
                pem_input['NTG'] = np.array(tmp[~tmp.mask], dtype=float)
        else:
            tmp = self._get_pem_input('NTG')
            pem_input['NTG'] = np.array(tmp[~tmp.mask], dtype=float)

        if 'RS' in self.pem_input: #ecl_case.cell_data: # to be more robust!
            tmp = self._get_pem_input('RS', time_input)
            pem_input['RS'] = np.array(tmp[~tmp.mask], dtype=float)
        else:
            pem_input['RS'] = None
            print('RS is not a variable in the ecl_case')

        # extract pressure
        tmp = self._get_pem_input('PRESSURE', time_input)
        pem_input['PRESSURE'] = np.array(tmp[~tmp.mask], dtype=float)

        # convert pressure from Bar to MPa
        if 'press_conv' in self.pem_input and time_input == time:
            pem_input['PRESSURE'] = pem_input['PRESSURE'] * self.pem_input['press_conv']

        if hasattr(self.pem, 'p_init'):
            P_init = self.pem.p_init * np.ones(tmp.shape)[~tmp.mask]
        else:
            P_init = np.array(tmp[~tmp.mask], dtype=float)  # initial pressure is first

        if 'press_conv' in self.pem_input and time_input == time:
            P_init = P_init * self.pem_input['press_conv']

        # extract saturations
        if 'OIL' in phases and 'WAT' in phases and 'GAS' in phases:  # This should be extended
            for var in phases:
                if var in ['WAT', 'GAS']:
                    tmp = self._get_pem_input('S{}'.format(var), time_input)
                    pem_input['S{}'.format(var)] = np.array(tmp[~tmp.mask], dtype=float)
                    pem_input['S{}'.format(var)] = np.clip(pem_input['S{}'.format(var)], 0, 1)

            pem_input['SOIL'] = np.clip(1 - (pem_input['SWAT'] + pem_input['SGAS']), 0, 1)
            saturations = [ np.clip(1 - (pem_input['SWAT'] + pem_input['SGAS']), 0, 1) if ph == 'OIL' else pem_input['S{}'.format(ph)]
                           for ph in phases]
        elif 'WAT' in phases and 'GAS' in phases:  # Smeaheia model using OPM CO2Store
            for var in phases:
                if var in ['GAS']:
                    tmp = self._get_pem_input('S{}'.format(var), time_input)
                    pem_input['S{}'.format(var)] = np.array(tmp[~tmp.mask], dtype=float)
                    pem_input['S{}'.format(var)] = np.clip(pem_input['S{}'.format(var)] , 0, 1)
            pem_input['SWAT'] = 1 - pem_input['SGAS']
            saturations = [1 - (pem_input['SGAS']) if ph == 'WAT' else pem_input['S{}'.format(ph)] for ph in phases]

        elif 'OIL' in phases and 'GAS' in phases:  # Original Smeaheia model
            for var in phases:
                if var in ['GAS']:
                    tmp = self._get_pem_input('S{}'.format(var), time_input)
                    pem_input['S{}'.format(var)] = np.array(tmp[~tmp.mask], dtype=float)
                    pem_input['S{}'.format(var)] = np.clip(pem_input['S{}'.format(var)], 0, 1)
            pem_input['SOIL'] = 1 - pem_input['SGAS']
            saturations = [1 - (pem_input['SGAS']) if ph == 'OIL' else pem_input['S{}'.format(ph)] for ph in phases]

        else:

            print('Type and number of fluids are unspecified in calc_pem')

        # fluid saturations in dictionary
        # tmp_dyn_var = {f'S{ph}': saturations[i] for i, ph in enumerate(phases)}
        for var in phases:
            tmp_dyn_var[f'S{var}'] = pem_input[f'S{var}']

        tmp_dyn_var['PRESSURE'] = pem_input['PRESSURE']
        self.dyn_var.extend([tmp_dyn_var])

        if not self.no_flow:
            keywords = self.ecl_case.arrays(time)
            keywords = [s.strip() for s in keywords]  # Remove leading/trailing spaces
            #for key in self.all_data_types:
            #if 'grav' in key:
            densities = []
            for var in phases:
                # fluid densities
                dens = var + '_DEN'
                if dens in keywords:
                    tmp = self._get_pem_input(dens, time_input)
                    pem_input[dens] = np.array(tmp[~tmp.mask], dtype=float)
                    # extract densities
                    densities.append(pem_input[dens])
                else:
                    densities = None
            # pore volumes at each assimilation step
            if 'RPORV' in keywords:
                tmp = self._get_pem_input('RPORV', time_input)
                pem_input['RPORV'] = np.array(tmp[~tmp.mask], dtype=float)
        else:
            densities = None

        # Get elastic parameters
        if hasattr(self, 'ensemble_member') and (self.ensemble_member is not None) and \
                (self.ensemble_member >= 0):
            self.pem.calc_props(phases, saturations, pem_input['PRESSURE'], pem_input['PORO'],
                                dens = densities, ntg=pem_input['NTG'], Rs=pem_input['RS'], press_init=P_init,
                                ensembleMember=self.ensemble_member)
        else:
            self.pem.calc_props(phases, saturations, pem_input['PRESSURE'], pem_input['PORO'],
                                dens = densities, ntg=pem_input['NTG'], Rs=pem_input['RS'], press_init=P_init)

    def setup_fwd_run(self, redund_sim):
        super().setup_fwd_run(redund_sim=redund_sim)

    def run_fwd_sim(self, state, member_i, del_folder=True):
        # The inherited simulator also has a run_fwd_sim. Call this.
        self.ensemble_member = member_i

        # Check if dynamic variables are provided in the state. If that is the case, do not run flow simulator
        if any('sgas' in key for key in state.keys()) or any('swat' in key for key in state.keys()) or any('pressure' in key for key in state.keys()):
            self.state = {}
            for key in state.keys():
                self.state[key] = state[key]
            self.no_flow = True
            #self.pred_data = self.extract_data(member_i)
        #else:
        self.pred_data = super().run_fwd_sim(state, member_i, del_folder=del_folder)

        return self.pred_data

    def call_sim(self, folder=None, wait_for_proc=False):
        # the super run_fwd_sim will invoke call_sim. Modify this such that the fluid simulator is run first.
        # Then, get the pem.
        if not self.no_flow:
            success = super().call_sim(folder, wait_for_proc)
        else:
            success = True

        if success:
            self.ecl_case = ecl.EclipseCase(
                'En_' + str(self.ensemble_member) + os.sep + self.file + '.DATA')
            phases = self.ecl_case.init.phases
            self.dyn_var = []
            vintage = []
            # loop over seismic vintages
            for v, assim_time in enumerate(self.pem_input['vintage']):
                time = dt.datetime(self.startDate['year'], self.startDate['month'], self.startDate['day']) + \
                        dt.timedelta(days=assim_time)

                self.calc_pem(time, v+1)

                # mask the bulk imp. to get proper dimensions
                tmp_value = np.zeros(self.ecl_case.init.shape)
                tmp_value[self.ecl_case.init.actnum] = self.pem.bulkimp
                self.pem.bulkimp = np.ma.array(data=tmp_value, dtype=float,
                                                   mask=deepcopy(self.ecl_case.init.mask))
                # run filter
                self.pem._filter()
                vintage.append(deepcopy(self.pem.bulkimp))

            if hasattr(self.pem, 'baseline'):  # 4D measurement
                base_time = dt.datetime(self.startDate['year'], self.startDate['month'],
                                        self.startDate['day']) + dt.timedelta(days=self.pem.baseline)

                self.calc_pem(base_time, 0)

                # mask the bulk imp. to get proper dimensions
                tmp_value = np.zeros(self.ecl_case.init.shape)

                tmp_value[self.ecl_case.init.actnum] = self.pem.bulkimp
                # kill if values are inf or nan
                assert not np.isnan(tmp_value).any()
                assert not np.isinf(tmp_value).any()
                self.pem.bulkimp = np.ma.array(data=tmp_value, dtype=float,
                                               mask=deepcopy(self.ecl_case.init.mask))
                self.pem._filter()

                # 4D response
                self.pem_result = []
                for i, elem in enumerate(vintage):
                    self.pem_result.append(elem - deepcopy(self.pem.bulkimp))
            else:
                for i, elem in enumerate(vintage):
                    self.pem_result.append(elem)

        return success

    def extract_data(self, member):
        # start by getting the data from the flow simulator
        super().extract_data(member)

        # get the sim2seis from file
        for prim_ind in self.l_prim:
            # Loop over all keys in pred_data (all data types)
            for key in self.all_data_types:
                if key in ['bulkimp']:
                    if self.true_prim[1][prim_ind] in self.pem_input['vintage']:
                        v = self.pem_input['vintage'].index(self.true_prim[1][prim_ind])
                        self.pred_data[prim_ind][key] = self.pem_result[v].data.flatten()




class flow_sim2seis(flow):
    """
    Couple the OPM-flow simulator with a sim2seis simulator such that both reservoir quantities and petro-elastic
    quantities can be calculated. Inherit the flow class, and use super to call similar functions.
    """

    def __init__(self, input_dict=None, filename=None, options=None):
        super().__init__(input_dict, filename, options)
        self._getpeminfo(input_dict)

        self.dum_file_root = 'dummy.txt'
        self.dum_entry = str(0)
        self.date_slack = None
        if 'date_slack' in input_dict:
            self.date_slack = int(input_dict['date_slack'])

        # If we want to extract, or evaluate, something uniquely from the ensemble specific run we can
        # run a user defined code to do this.
        self.saveinfo = None
        if 'savesiminfo' in input_dict:
            # Make sure "ANALYSISDEBUG" gives a list
            if isinstance(input_dict['savesiminfo'], list):
                self.saveinfo = input_dict['savesiminfo']
            else:
                self.saveinfo = [input_dict['savesiminfo']]

        self.scale = []

    def _getpeminfo(self, input_dict):
        """
        Get, and return, flow and PEM modules
        """
        if 'pem' in input_dict:
            self.pem_input = {}
            for elem in input_dict['pem']:
                if elem[0] == 'model':  # Set the petro-elastic model
                    self.pem_input['model'] = elem[1]
                if elem[0] == 'depth':  # provide the npz of depth values
                    self.pem_input['depth'] = elem[1]
                if elem[0] == 'actnum':  # the npz of actnum values
                    self.pem_input['actnum'] = elem[1]
                if elem[0] == 'baseline':  # the time for the baseline 4D measurement
                    self.pem_input['baseline'] = elem[1]
                if elem[0] == 'vintage':
                    self.pem_input['vintage'] = elem[1]
                    if not type(self.pem_input['vintage']) == list:
                        self.pem_input['vintage'] = [elem[1]]
                if elem[0] == 'ntg':
                    self.pem_input['ntg'] = elem[1]
                if elem[0] == 'press_conv':
                    self.pem_input['press_conv'] = elem[1]
                if elem[0] == 'compaction':
                    self.pem_input['compaction'] = True
                if elem[0] == 'overburden':  # the npz of overburden values
                    self.pem_input['overburden'] = elem[1]
                if elem[0] == 'percentile':  # use for scaling
                    self.pem_input['percentile'] = elem[1]

            pem = getattr(import_module('simulator.rockphysics.' +
                          self.pem_input['model'].split()[0]), self.pem_input['model'].split()[1])

            self.pem = pem(self.pem_input)

        else:
            self.pem = None

    def setup_fwd_run(self):
        super().setup_fwd_run()

    def run_fwd_sim(self, state, member_i, del_folder=True):
        # The inherited simulator also has a run_fwd_sim. Call this.
        self.ensemble_member = member_i
        self.pred_data = super().run_fwd_sim(state, member_i, del_folder=True)

        return self.pred_data

    def call_sim(self, folder=None, wait_for_proc=False):
        # the super run_fwd_sim will invoke call_sim. Modify this such that the fluid simulator is run first.
        # Then, get the pem.
        success = super().call_sim(folder, wait_for_proc)

        if success:
            # need an if to check that we have correct sim2seis
            # copy relevant sim2seis files into folder.
            for file in glob.glob('sim2seis_config/*'):
                shutil.copy(file, 'En_' + str(self.ensemble_member) + os.sep)

            self.ecl_case = ecl.EclipseCase(
                'En_' + str(self.ensemble_member) + os.sep + self.file + '.DATA')
            grid = self.ecl_case.grid()

            phases = self.ecl_case.init.phases
            self.dyn_var = []
            vintage = []
            # loop over seismic vintages
            for v, assim_time in enumerate(self.pem_input['vintage']):
                time = dt.datetime(self.startDate['year'], self.startDate['month'], self.startDate['day']) + \
                        dt.timedelta(days=assim_time)

                self.calc_pem(time) #mali: update class inherent in flow_rock. Include calc_pem as method in flow_rock

                grdecl.write(f'En_{str(self.ensemble_member)}/Vs{v+1}.grdecl', {
                                 'Vs': self.pem.getShearVel()*.1, 'DIMENS': grid['DIMENS']}, multi_file=False)
                grdecl.write(f'En_{str(self.ensemble_member)}/Vp{v+1}.grdecl', {
                                 'Vp': self.pem.getBulkVel()*.1, 'DIMENS': grid['DIMENS']}, multi_file=False)
                grdecl.write(f'En_{str(self.ensemble_member)}/rho{v+1}.grdecl',
                                 {'rho': self.pem.getDens(), 'DIMENS': grid['DIMENS']}, multi_file=False)

            current_folder = os.getcwd()
            run_folder = current_folder + os.sep + 'En_' + str(self.ensemble_member)
            # The sim2seis is invoked via a shell script. The simulations provides outputs. Run, and get all output. Search
            # for Done. If not finished in reasonable time -> kill
            p = Popen(['./sim2seis.sh', run_folder], stdout=PIPE)
            start = time
            while b'done' not in p.stdout.readline():
                pass

            # Todo: handle sim2seis or pem error

        return success

    def extract_data(self, member):
        # start by getting the data from the flow simulator
        super().extract_data(member)

        # get the sim2seis from file
        for prim_ind in self.l_prim:
            # Loop over all keys in pred_data (all data types)
            for key in self.all_data_types:
                if key in ['sim2seis']:
                    if self.true_prim[1][prim_ind] in self.pem_input['vintage']:
                        result = mat73.loadmat(f'En_{member}/Data_conv.mat')['data_conv']
                        v = self.pem_input['vintage'].index(self.true_prim[1][prim_ind])
                        self.pred_data[prim_ind][key] = np.sum(
                            np.abs(result[:, :, :, v]), axis=0).flatten()

class flow_barycenter(flow):
    """
    Couple the OPM-flow simulator with a rock-physics simulator such that both reservoir quantities and petro-elastic
    quantities can be calculated. Inherit the flow class, and use super to call similar functions. In the end, the
    barycenter and moment of interia for the bulkimpedance objects, are returned as observations. The objects are
    identified using k-means clustering, and the number of objects are determined using and elbow strategy.
    """

    def __init__(self, input_dict=None, filename=None, options=None):
        super().__init__(input_dict, filename, options)
        self._getpeminfo(input_dict)

        self.dum_file_root = 'dummy.txt'
        self.dum_entry = str(0)
        self.date_slack = None
        if 'date_slack' in input_dict:
            self.date_slack = int(input_dict['date_slack'])

        # If we want to extract, or evaluate, something uniquely from the ensemble specific run we can
        # run a user defined code to do this.
        self.saveinfo = None
        if 'savesiminfo' in input_dict:
            # Make sure "ANALYSISDEBUG" gives a list
            if isinstance(input_dict['savesiminfo'], list):
                self.saveinfo = input_dict['savesiminfo']
            else:
                self.saveinfo = [input_dict['savesiminfo']]

        self.scale = []
        self.pem_result = []
        self.bar_result = []

    def _getpeminfo(self, input_dict):
        """
        Get, and return, flow and PEM modules
        """
        if 'pem' in input_dict:
            self.pem_input = {}
            for elem in input_dict['pem']:
                if elem[0] == 'model':  # Set the petro-elastic model
                    self.pem_input['model'] = elem[1]
                if elem[0] == 'depth':  # provide the npz of depth values
                    self.pem_input['depth'] = elem[1]
                if elem[0] == 'actnum':  # the npz of actnum values
                    self.pem_input['actnum'] = elem[1]
                if elem[0] == 'baseline':  # the time for the baseline 4D measurment
                    self.pem_input['baseline'] = elem[1]
                if elem[0] == 'vintage':
                    self.pem_input['vintage'] = elem[1]
                    if not type(self.pem_input['vintage']) == list:
                        self.pem_input['vintage'] = [elem[1]]
                if elem[0] == 'ntg':
                    self.pem_input['ntg'] = elem[1]
                if elem[0] == 'press_conv':
                    self.pem_input['press_conv'] = elem[1]
                if elem[0] == 'compaction':
                    self.pem_input['compaction'] = True
                if elem[0] == 'overburden':  # the npz of overburden values
                    self.pem_input['overburden'] = elem[1]
                if elem[0] == 'percentile':  # use for scaling
                    self.pem_input['percentile'] = elem[1]
                if elem[0] == 'clusters':  # number of clusters for each barycenter
                    self.pem_input['clusters'] = elem[1]

            pem = getattr(import_module('simulator.rockphysics.' +
                          self.pem_input['model'].split()[0]), self.pem_input['model'].split()[1])

            self.pem = pem(self.pem_input)

        else:
            self.pem = None

    def setup_fwd_run(self, redund_sim):
        super().setup_fwd_run(redund_sim=redund_sim)

    def run_fwd_sim(self, state, member_i, del_folder=True):
        # The inherited simulator also has a run_fwd_sim. Call this.
        self.ensemble_member = member_i
        self.pred_data = super().run_fwd_sim(state, member_i, del_folder=True)

        return self.pred_data

    def call_sim(self, folder=None, wait_for_proc=False):
        # the super run_fwd_sim will invoke call_sim. Modify this such that the fluid simulator is run first.
        # Then, get the pem.
        success = super().call_sim(folder, wait_for_proc)

        if success:
            self.ecl_case = ecl.EclipseCase(
                'En_' + str(self.ensemble_member) + os.sep + self.file + '.DATA')
            phases = self.ecl_case.init.phases
            #if 'OIL' in phases and 'WAT' in phases and 'GAS' in phases:  # This should be extended
            if 'WAT' in phases and 'GAS' in phases:
                vintage = []
                # loop over seismic vintages
                for v, assim_time in enumerate(self.pem_input['vintage']):
                    time = dt.datetime(self.startDate['year'], self.startDate['month'], self.startDate['day']) + \
                        dt.timedelta(days=assim_time)
                    pem_input = {}
                    # get active porosity
                    tmp = self.ecl_case.cell_data('PORO')
                    if 'compaction' in self.pem_input:
                        multfactor = self.ecl_case.cell_data('PORV_RC', time)

                        pem_input['PORO'] = np.array(
                            multfactor[~tmp.mask]*tmp[~tmp.mask], dtype=float)
                    else:
                        pem_input['PORO'] = np.array(tmp[~tmp.mask], dtype=float)
                    # get active NTG if needed
                    if 'ntg' in self.pem_input:
                        if self.pem_input['ntg'] == 'no':
                            pem_input['NTG'] = None
                        else:
                            tmp = self.ecl_case.cell_data('NTG')
                            pem_input['NTG'] = np.array(tmp[~tmp.mask], dtype=float)
                    else:
                        tmp = self.ecl_case.cell_data('NTG')
                        pem_input['NTG'] = np.array(tmp[~tmp.mask], dtype=float)

                    pem_input['RS'] = None
                    for var in ['SWAT', 'SGAS', 'PRESSURE', 'RS']:
                        try:
                            tmp = self.ecl_case.cell_data(var, time)
                        except:
                            pass
                        # only active, and conv. to float
                        pem_input[var] = np.array(tmp[~tmp.mask], dtype=float)

                    if 'press_conv' in self.pem_input:
                        pem_input['PRESSURE'] = pem_input['PRESSURE'] * \
                            self.pem_input['press_conv']

                    tmp = self.ecl_case.cell_data('PRESSURE', 1)
                    if hasattr(self.pem, 'p_init'):
                        P_init = self.pem.p_init*np.ones(tmp.shape)[~tmp.mask]
                    else:
                        # initial pressure is first
                        P_init = np.array(tmp[~tmp.mask], dtype=float)

                    if 'press_conv' in self.pem_input:
                        P_init = P_init*self.pem_input['press_conv']

                    saturations = [1 - (pem_input['SWAT'] + pem_input['SGAS']) if ph == 'OIL' else pem_input['S{}'.format(ph)]
                                   for ph in phases]
                    # Get the pressure
                    self.pem.calc_props(phases, saturations, pem_input['PRESSURE'], pem_input['PORO'],
                                        ntg=pem_input['NTG'], Rs=pem_input['RS'], press_init=P_init,
                                        ensembleMember=self.ensemble_member)
                    # mask the bulkimp to get proper dimensions
                    tmp_value = np.zeros(self.ecl_case.init.shape)
                    tmp_value[self.ecl_case.init.actnum] = self.pem.bulkimp
                    self.pem.bulkimp = np.ma.array(data=tmp_value, dtype=float,
                                                   mask=deepcopy(self.ecl_case.init.mask))
                    # run filter
                    self.pem._filter()
                    vintage.append(deepcopy(self.pem.bulkimp))

            if hasattr(self.pem, 'baseline'):  # 4D measurement
                base_time = dt.datetime(self.startDate['year'], self.startDate['month'],
                                        self.startDate['day']) + dt.timedelta(days=self.pem.baseline)
                # pem_input = {}
                # get active porosity
                tmp = self.ecl_case.cell_data('PORO')

                if 'compaction' in self.pem_input:
                    multfactor = self.ecl_case.cell_data('PORV_RC', base_time)

                    pem_input['PORO'] = np.array(
                        multfactor[~tmp.mask] * tmp[~tmp.mask], dtype=float)
                else:
                    pem_input['PORO'] = np.array(tmp[~tmp.mask], dtype=float)

                pem_input['RS'] = None
                for var in ['SWAT', 'SGAS', 'PRESSURE', 'RS']:
                    try:
                        tmp = self.ecl_case.cell_data(var, base_time)
                    except:
                        pass
                    # only active, and conv. to float
                    pem_input[var] = np.array(tmp[~tmp.mask], dtype=float)

                if 'press_conv' in self.pem_input:
                    pem_input['PRESSURE'] = pem_input['PRESSURE'] * \
                        self.pem_input['press_conv']

                saturations = [1 - (pem_input['SWAT'] + pem_input['SGAS']) if ph == 'OIL' else pem_input['S{}'.format(ph)]
                               for ph in phases]
                # Get the pressure
                self.pem.calc_props(phases, saturations, pem_input['PRESSURE'], pem_input['PORO'],
                                    ntg=pem_input['NTG'], Rs=pem_input['RS'], press_init=P_init,
                                    ensembleMember=None)

                # mask the bulkimp to get proper dimensions
                tmp_value = np.zeros(self.ecl_case.init.shape)

                tmp_value[self.ecl_case.init.actnum] = self.pem.bulkimp
                # kill if values are inf or nan
                assert not np.isnan(tmp_value).any()
                assert not np.isinf(tmp_value).any()
                self.pem.bulkimp = np.ma.array(data=tmp_value, dtype=float,
                                               mask=deepcopy(self.ecl_case.init.mask))
                self.pem._filter()

                # 4D response
                for i, elem in enumerate(vintage):
                    self.pem_result.append(elem - deepcopy(self.pem.bulkimp))
            else:
                for i, elem in enumerate(vintage):
                    self.pem_result.append(elem)

            #  Extract k-means centers and interias for each element in pem_result
            if 'clusters' in self.pem_input:
                npzfile = np.load(self.pem_input['clusters'], allow_pickle=True)
                n_clusters_list = npzfile['n_clusters_list']
                npzfile.close()
            else:
                n_clusters_list = len(self.pem_result)*[2]
            kmeans_kwargs = {"init": "random", "n_init": 10, "max_iter": 300, "random_state": 42}
            for i, bulkimp in enumerate(self.pem_result):
                std = np.std(bulkimp)
                features = np.argwhere(np.squeeze(np.reshape(np.abs(bulkimp), self.ecl_case.init.shape,)) > 3 * std)
                scaler = StandardScaler()
                scaled_features = scaler.fit_transform(features)
                kmeans = KMeans(n_clusters=n_clusters_list[i], **kmeans_kwargs)
                kmeans.fit(scaled_features)
                kmeans_center = np.squeeze(scaler.inverse_transform(kmeans.cluster_centers_))  # data / measurements
                self.bar_result.append(np.append(kmeans_center, kmeans.inertia_))

        return success

    def extract_data(self, member):
        # start by getting the data from the flow simulator
        super().extract_data(member)

        # get the barycenters and inertias
        for prim_ind in self.l_prim:
            # Loop over all keys in pred_data (all data types)
            for key in self.all_data_types:
                if key in ['barycenter']:
                    if self.true_prim[1][prim_ind] in self.pem_input['vintage']:
                        v = self.pem_input['vintage'].index(self.true_prim[1][prim_ind])
                        self.pred_data[prim_ind][key] = self.bar_result[v].flatten()


class flow_avo(flow_rock):
    def __init__(self, input_dict=None, filename=None, options=None, **kwargs):
        super().__init__(input_dict, filename, options)

        assert 'avo' in input_dict, 'To do AVO simulation, please specify an "AVO" section in the "FWDSIM" part'
        self._get_avo_info()

    def setup_fwd_run(self,  **kwargs):
        self.__dict__.update(kwargs)

        super().setup_fwd_run(redund_sim=None)

    def run_fwd_sim(self, state, member_i, del_folder=True):
        """
        Setup and run the AVO forward simulator.

        Parameters
        ----------
        state : dict
            Dictionary containing the ensemble state.

        member_i : int
            Index of the ensemble member. any index < 0 (e.g., -1) means the ground truth in synthetic case studies

        del_folder : bool, optional
            Boolean to determine if the ensemble folder should be deleted. Default is False.
        """

        # The inherited simulator also has a run_fwd_sim. Call this.
        self.ensemble_member = member_i
<<<<<<< HEAD
        #return super().run_fwd_sim(state, member_i, del_folder=del_folder)


        self.pred_data = super().run_fwd_sim(state, member_i, del_folder=del_folder)
        return self.pred_data
=======
<<<<<<< Updated upstream
        return super().run_fwd_sim(state, member_i, del_folder=del_folder)
>>>>>>> afb2155e

=======
        #return super().run_fwd_sim(state, member_i, del_folder=del_folder)
        self.pred_data = super().run_fwd_sim(state, member_i, del_folder=del_folder)
        return self.pred_data
>>>>>>> Stashed changes
    def call_sim(self, folder=None, wait_for_proc=False, run_reservoir_model=None, save_folder=None):
        # replace the sim2seis part (which is unusable) by avo based on Pylops

        if folder is None:
            folder = self.folder
        else:
            self.folder = folder

        if not self.no_flow:
            # call call_sim in flow class (skip flow_rock, go directly to flow which is a parent of flow_rock)
            success = super(flow_rock, self).call_sim(folder, wait_for_proc)
            #success = True
        else:
            success = True

        if success:
            self.get_avo_result(folder, save_folder)

        return success

    def get_avo_result(self, folder, save_folder):

        if self.no_flow:
            grid_file = self.pem_input['grid']
            grid = np.load(grid_file)
        else:
            self.ecl_case = ecl.EclipseCase(folder + os.sep + self.file + '.DATA') if folder[-1] != os.sep \
                else ecl.EclipseCase(folder + self.file + '.DATA')
            grid = self.ecl_case.grid()


        # ecl_init = ecl.EclipseInit(ecl_case)
        # f_dim = [self.ecl_case.init.nk, self.ecl_case.init.nj, self.ecl_case.init.ni]
        f_dim = [self.NZ, self.NY, self.NX]
        # phases = self.ecl_case.init.phases
        self.dyn_var = []

        if 'baseline' in self.pem_input:  # 4D measurement
            base_time = dt.datetime(self.startDate['year'], self.startDate['month'],
                                    self.startDate['day']) + dt.timedelta(days=self.pem_input['baseline'])


            self.calc_pem(base_time,0)

            if not self.no_flow:
                # vp, vs, density in reservoir
                vp, vs, rho = self.calc_velocities(folder, save_folder, grid, 0, f_dim)
<<<<<<< HEAD

                # avo data
                # self._calc_avo_props()
                avo_data, Rpp, vp_sample, vs_sample, rho_sample = self._calc_avo_props_active_cells(grid, vp, vs, rho)

=======

                # avo data
                # self._calc_avo_props()
                avo_data, Rpp, vp_sample, vs_sample, rho_sample = self._calc_avo_props_active_cells(grid, vp, vs, rho)

>>>>>>> afb2155e
                avo_baseline = avo_data.flatten(order="F")
                Rpp_baseline = Rpp
                vs_baseline = vs_sample
                vp_baseline = vp_sample
                rho_baseline = rho_sample
                print('OPM flow is used')
            else:
                file_name = f"avo_vint0_{folder}.npz" if folder[-1] != os.sep \
                    else f"avo_vint0_{folder[:-1]}.npz"

                avo_baseline = np.load(file_name, allow_pickle=True)['avo_bl']
                Rpp_baseline = np.load(file_name, allow_pickle=True)['Rpp_bl']
                vs_baseline = np.load(file_name, allow_pickle=True)['vs_bl']
                vp_baseline = np.load(file_name, allow_pickle=True)['vp_bl']
                rho_baseline = np.load(file_name, allow_pickle=True)['rho_bl']

        vintage = []
        # loop over seismic vintages
        for v, assim_time in enumerate(self.pem_input['vintage']):
            time = dt.datetime(self.startDate['year'], self.startDate['month'], self.startDate['day']) + \
                dt.timedelta(days=assim_time)

            # extract dynamic variables from simulation run
            self.calc_pem(time, v+1)

            # vp, vs, density in reservoir
            vp, vs, rho = self.calc_velocities(folder, save_folder, grid, v+1, f_dim)

            # avo data
            #self._calc_avo_props()
            avo_data, Rpp, vp_sample, vs_sample, rho_sample = self._calc_avo_props_active_cells(grid, vp, vs, rho)

            avo = avo_data.flatten(order="F")

            # MLIE: implement 4D avo
            if 'baseline' in self.pem_input:  # 4D measurement
                avo = avo - avo_baseline
                #Rpp = self.Rpp - Rpp_baseline
                #Vs = self.vs_sample - vs_baseline
                #Vp = self.vp_sample - vp_baseline
                #rho = self.rho_sample - rho_baseline
                print('Time-lapse avo')
            #else:
            #    Rpp = self.Rpp
            #    Vs = self.vs_sample
            #    Vp = self.vp_sample
            #    rho = self.rho_sample



            # XLUO: self.ensemble_member < 0 => reference reservoir model in synthetic case studies
            # the corresonding (noisy) data are observations in data assimilation
            if 'add_synthetic_noise' in self.input_dict and self.ensemble_member < 0:
                non_nan_idx = np.argwhere(~np.isnan(avo))
                data_std = np.std(avo[non_nan_idx])
                if self.input_dict['add_synthetic_noise'][0] == 'snr':
                    noise_std = np.sqrt(self.input_dict['add_synthetic_noise'][1]) * data_std
                    avo[non_nan_idx] += noise_std * np.random.randn(avo[non_nan_idx].size, 1)
            else:
                noise_std = 0.0  # simulated data don't contain noise

            vintage.append(deepcopy(avo))


            #save_dic = {'avo': avo, 'noise_std': noise_std, **self.avo_config}
            save_dic = {'avo': avo, 'noise_std': noise_std, 'Rpp': Rpp, 'Vs': vs_sample, 'Vp': vp_sample, 'rho': rho_sample, #**self.avo_config,
                        'vs_bl': vs_baseline, 'vp_bl': vp_baseline, 'avo_bl': avo_baseline, 'Rpp_bl': Rpp_baseline, 'rho_bl': rho_baseline, **self.avo_config}

            if save_folder is not None:
                file_name = save_folder + os.sep + f"avo_vint{v}.npz" if save_folder[-1] != os.sep \
                    else save_folder + f"avo_vint{v}.npz"
                #np.savez(file_name, **save_dic)
            else:
                file_name = folder + os.sep + f"avo_vint{v}.npz" if folder[-1] != os.sep \
                    else folder + f"avo_vint{v}.npz"
                file_name_rec = 'Ensemble_results/' + f"avo_vint{v}_{folder}.npz" if folder[-1] != os.sep \
                    else 'Ensemble_results/' + f"avo_vint{v}_{folder[:-1]}.npz"
                np.savez(file_name_rec, **save_dic)
                # with open(file_name, "wb") as f:
                #    dump(**save_dic, f)
            np.savez(file_name, **save_dic)
        # 4D response
        self.avo_result = []
        for i, elem in enumerate(vintage):
            self.avo_result.append(elem)


    def calc_velocities(self, folder, save_folder, grid, v, f_dim):
        # The properties in pem are only given in the active cells
        # indices of active cells:
<<<<<<< Updated upstream

=======
>>>>>>> Stashed changes
        true_indices = np.where(grid['ACTNUM'])

        # Alt 2
        if len(self.pem.getBulkVel()) == len(true_indices[0]):
            #self.vp = np.full(f_dim, self.avo_config['vp_shale'])
            vp = np.full(f_dim, np.nan)
            vp[true_indices] = (self.pem.getBulkVel())
            #self.vs = np.full(f_dim, self.avo_config['vs_shale'])
            vs = np.full(f_dim, np.nan)
            vs[true_indices] = (self.pem.getShearVel())
            #self.rho = np.full(f_dim, self.avo_config['den_shale'])
            rho = np.full(f_dim, np.nan)
            rho[true_indices] = (self.pem.getDens())

        else:
            # option not used for Box or smeaheia--needs to be tested
            vp = (self.pem.getBulkVel()).reshape((self.NX, self.NY, self.NZ))#, order='F')
            vs = (self.pem.getShearVel()).reshape((self.NX, self.NY, self.NZ))#, order='F')
            rho = (self.pem.getDens()).reshape((self.NX, self.NY, self.NZ))#, order='F')

        ## Debug
        #self.bulkmod = np.full(f_dim, np.nan)
        #self.bulkmod[true_indices] = self.pem.getBulkMod()
        #self.shearmod = np.full(f_dim, np.nan)
        #self.shearmod[true_indices] = self.pem.getShearMod()
        #self.poverburden = np.full(f_dim, np.nan)
        #self.poverburden[true_indices] = self.pem.getOverburdenP()
        #self.pressure = np.full(f_dim, np.nan)
        #self.pressure[true_indices] = self.pem.getPressure()
        #self.peff = np.full(f_dim, np.nan)
        #self.peff[true_indices] = self.pem.getPeff()
        porosity = np.full(f_dim, np.nan)
        porosity[true_indices] = self.pem.getPorosity()
        if self.dyn_var:
            sgas = np.full(f_dim, np.nan)
            sgas[true_indices] = self.dyn_var[v]['SGAS']
            #soil = np.full(f_dim, np.nan)
            #soil[true_indices] = self.dyn_var[v]['SOIL']
            pdyn = np.full(f_dim, np.nan)
            pdyn[true_indices] = self.dyn_var[v]['PRESSURE']
        #

        if self.dyn_var is None:
            save_dic = {'vp': vp, 'vs': vs, 'rho': rho}#, 'bulkmod': self.bulkmod, 'shearmod': self.shearmod,
                    #'Pov': self.poverburden, 'P': self.pressure,  'Peff': self.peff, 'por': porosity} # for debugging
        else:
<<<<<<< HEAD
            save_dic = {'vp': vp, 'vs': vs, 'rho': rho}#, 'por': porosity, 'sgas': sgas, 'Pd': pdyn}
=======
            save_dic = {'vp': vp, 'vs': vs, 'rho': rho, 'por': porosity, 'sgas': sgas, 'Pd': pdyn}
>>>>>>> afb2155e

        if save_folder is not None:
            file_name = save_folder + os.sep + f"vp_vs_rho_vint{v}.npz" if save_folder[-1] != os.sep \
                else save_folder + f"vp_vs_rho_vint{v}.npz"
            np.savez(file_name, **save_dic)
        else:
            file_name_rec = 'Ensemble_results/' + f"vp_vs_rho_vint{v}_{folder}.npz" if folder[-1] != os.sep \
                    else 'Ensemble_results/' + f"vp_vs_rho_vint{v}_{folder[:-1]}.npz"
            np.savez(file_name_rec, **save_dic)
        # for debugging
        return vp, vs, rho

    def extract_data(self, member):
        # start by getting the data from the flow simulator
        super(flow_rock, self).extract_data(member)

        # get the avo from file
        for prim_ind in self.l_prim:
            # Loop over all keys in pred_data (all data types)
            for key in self.all_data_types:
                if 'avo' in key:
                    if self.true_prim[1][prim_ind] in self.pem_input['vintage']:
                        idx = self.pem_input['vintage'].index(self.true_prim[1][prim_ind])
                        filename = self.folder + os.sep + key + '_vint' + str(idx) + '.npz' if self.folder[-1] != os.sep \
                            else self.folder + key + '_vint' + str(idx) + '.npz'
                        with np.load(filename) as f:
                            self.pred_data[prim_ind][key] = f[key]
                        #
                        #v = self.pem_input['vintage'].index(self.true_prim[1][prim_ind])
                        #self.pred_data[prim_ind][key] = self.avo_result[v].flatten()

    def _get_avo_info(self, avo_config=None):
        """
        AVO configuration
        """
        # list of configuration parameters in the "AVO" section
        config_para_list = ['dz', 'tops', 'angle', 'frequency', 'wave_len', 'vp_shale', 'vs_shale',
                            'den_shale', 't_min', 't_max', 't_sampling', 'pp_func']
        if 'avo' in self.input_dict:
            self.avo_config = {}
            for elem in self.input_dict['avo']:
                assert elem[0] in config_para_list, f'Property {elem[0]} not supported'
                if elem[0] == 'vintage' and not isinstance(elem[1], list):
                    elem[1] = [elem[1]]
                self.avo_config[elem[0]] = elem[1]

            # if only one angle is considered, convert self.avo_config['angle'] into a list, as required later
            if isinstance(self.avo_config['angle'], float):
                self.avo_config['angle'] = [self.avo_config['angle']]

            # self._get_DZ(file=self.avo_config['dz'])  # =>self.DZ
            kw_file = {'DZ': self.avo_config['dz'], 'TOPS': self.avo_config['tops']}
            self._get_props(kw_file)
            self.overburden = self.pem_input['overburden']

            # make sure that the "pylops" package is installed
            # See https://github.com/PyLops/pylops
            self.pp_func = getattr(import_module('pylops.avo.avo'), self.avo_config['pp_func'])

        else:
            self.avo_config = None

    def _get_props(self, kw_file):
        # extract properties (specified by keywords) in (possibly) different files
        # kw_file: a dictionary contains "keyword: file" pairs
        # Note that all properties are reshaped into the reservoir model dimension (NX, NY, NZ)
        # using the "F" order
        for kw in kw_file:
            file = kw_file[kw]
            if file.endswith('.npz'):
                with np.load(file) as f:
                    exec(f'self.{kw} = f[ "{kw}" ]')
                    self.NX, self.NY, self.NZ = f['NX'], f['NY'], f['NZ']
            #else:
            #    reader = GRDECL_Parser(filename=file)
            #    reader.read_GRDECL()
            #    exec(f"self.{kw} = reader.{kw}.reshape((reader.NX, reader.NY, reader.NZ), order='F')")
            #    self.NX, self.NY, self.NZ = reader.NX, reader.NY, reader.NZ
            #    eval(f'np.savez("./{kw}.npz", {kw}=self.{kw}, NX=self.NX, NY=self.NY, NZ=self.NZ)')

    def _calc_avo_props(self, dt=0.0005):
        # dt is the fine resolution sampling rate
        # convert properties in reservoir model to time domain
        vp_shale = self.avo_config['vp_shale']  # scalar value (code may not work for matrix value)
        vs_shale = self.avo_config['vs_shale']  # scalar value
        rho_shale = self.avo_config['den_shale']  # scalar value

        # Two-way travel time of the top of the reservoir
        # TOPS[:, :, 0] corresponds to the depth profile of the reservoir top on the first layer
        top_res = 2 * self.TOPS[:, :, 0] / vp_shale

        # Cumulative traveling time through the reservoir in vertical direction
        cum_time_res = np.cumsum(2 * self.DZ / self.vp, axis=2) + top_res[:, :, np.newaxis]

        # assumes underburden to be constant. No reflections from underburden. Hence set traveltime to underburden very large
        underburden = top_res + np.max(cum_time_res)

        # total travel time
        # cum_time = np.concatenate((top_res[:, :, np.newaxis], cum_time_res), axis=2)
        cum_time = np.concatenate((top_res[:, :, np.newaxis], cum_time_res, underburden[:, :, np.newaxis]), axis=2)


        # add overburden and underburden of Vp, Vs and Density
        vp = np.concatenate((vp_shale * np.ones((self.NX, self.NY, 1)),
                             self.vp, vp_shale * np.ones((self.NX, self.NY, 1))), axis=2)
        vs = np.concatenate((vs_shale * np.ones((self.NX, self.NY, 1)),
                             self.vs, vs_shale * np.ones((self.NX, self.NY, 1))), axis=2)

        #rho = np.concatenate((rho_shale * np.ones((self.NX, self.NY, 1)) * 0.001,  # kg/m^3 -> k/cm^3
        #                      self.rho, rho_shale * np.ones((self.NX, self.NY, 1)) * 0.001), axis=2)
        rho = np.concatenate((rho_shale * np.ones((self.NX, self.NY, 1)),
                              self.rho, rho_shale * np.ones((self.NX, self.NY, 1))), axis=2)

        # search for the lowest grid cell thickness and sample the time according to
        # that grid thickness to preserve the thin layer effect
        time_sample = np.arange(self.avo_config['t_min'], self.avo_config['t_max'], dt)
        if time_sample.shape[0] == 1:
            time_sample = time_sample.reshape(-1)
        time_sample = np.tile(time_sample, (self.NX, self.NY, 1))

        vp_sample = np.tile(vp[:, :, 1][..., np.newaxis], (1, 1, time_sample.shape[2]))
        vs_sample = np.tile(vs[:, :, 1][..., np.newaxis], (1, 1, time_sample.shape[2]))
        rho_sample = np.tile(rho[:, :, 1][..., np.newaxis], (1, 1, time_sample.shape[2]))

        for m in range(self.NX):
            for l in range(self.NY):
                for k in range(time_sample.shape[2]):
                    # find the right interval of time_sample[m, l, k] belonging to, and use
                    # this information to allocate vp, vs, rho
                    idx = np.searchsorted(cum_time[m, l, :], time_sample[m, l, k], side='left')
                    idx = idx if idx < len(cum_time[m, l, :]) else len(cum_time[m, l, :]) - 1
                    vp_sample[m, l, k] = vp[m, l, idx]
                    vs_sample[m, l, k] = vs[m, l, idx]
                    rho_sample[m, l, k] = rho[m, l, idx]




        # Ricker wavelet
        wavelet, t_axis, wav_center = ricker(np.arange(0, self.avo_config['wave_len'], dt),
                                             f0=self.avo_config['frequency'])


        # Travel time corresponds to reflectivity series
        t = time_sample[:, :, 0:-1]

        # interpolation time
        t_interp = np.arange(self.avo_config['t_min'], self.avo_config['t_max'], self.avo_config['t_sampling'])
        trace_interp = np.zeros((self.NX, self.NY, len(t_interp)))

        # number of pp reflection coefficients in the vertical direction

        nz_rpp = vp_sample.shape[2] - 1

        for i in range(len(self.avo_config['angle'])):
            angle = self.avo_config['angle'][i]
            Rpp = self.pp_func(vp_sample[:, :, :-1], vs_sample[:, :, :-1], rho_sample[:, :, :-1],
                           vp_sample[:, :, 1:], vs_sample[:, :, 1:], rho_sample[:, :, 1:], angle)

            for m in range(self.NX):
                for l in range(self.NY):
                    # convolution with the Ricker wavelet
                    conv_op = Convolve1D(nz_rpp, h=wavelet, offset=wav_center, dtype="float32")
                    w_trace = conv_op * Rpp[m, l, :]

                    # Sample the trace into regular time interval
                    f = interp1d(np.squeeze(t[m, l, :]), np.squeeze(w_trace),
                                kind='nearest', fill_value='extrapolate')
                    trace_interp[m, l, :] = f(t_interp)

            if i == 0:
                avo_data = trace_interp  # 3D
            elif i == 1:
                avo_data = np.stack((avo_data, trace_interp), axis=-1)  # 4D
            else:
                avo_data = np.concatenate((avo_data, trace_interp[:, :, :, np.newaxis]), axis=3)  # 4D

        self.avo_data = avo_data

    def _calc_avo_props_active_cells(self, grid, vp, vs, rho, dt=0.0005):
        # dt is the fine resolution sampling rate
        # convert properties in reservoir model to time domain
        vp_shale = self.avo_config['vp_shale']  # scalar value (code may not work for matrix value)
        vs_shale = self.avo_config['vs_shale']  # scalar value
        rho_shale = self.avo_config['den_shale']  # scalar value


        actnum = grid['ACTNUM']
        # Find indices where the boolean array is True
        active_indices = np.where(actnum)
        #         #         #

        # Two-way travel time tp the top of the reservoir
        # Use cell depths of top layer
        zcorn = grid['ZCORN']

        c, a, b = active_indices

        # Two-way travel time tp the top of the reservoir
        top_res = 2 * zcorn[0, 0, :, 0, :, 0] / vp_shale

        # depth difference between cells in z-direction:
        depth_differences = np.diff(zcorn[:, 0, :, 0, :, 0] , axis=0)
        # Extract the last layer
        last_layer = depth_differences[-1, :, :]
        # Reshape to ensure it has the same number of dimensions
        last_layer = last_layer.reshape(1, depth_differences.shape[1], depth_differences.shape[2])
        # Concatenate to the original array along the first axis
        extended_differences = np.concatenate([depth_differences, last_layer], axis=0)

        # Cumulative traveling time through the reservoir in vertical direction
         #cum_time_res = 2 * zcorn[:, 0, :, 0, :, 0] / self.vp  + top_res[np.newaxis, :, :]
        cum_time_res = np.cumsum(2 * extended_differences / vp, axis=0) + top_res[np.newaxis, :, :]
        # assumes under burden to be constant. No reflections from under burden. Hence set travel time to under burden very large
        underburden = top_res + np.nanmax(cum_time_res)

        # total travel time
        # cum_time = np.concat enate((top_res[:, :, np.newaxis], cum_time_res), axis=2)
        cum_time = np.concatenate((top_res[np.newaxis, :, :], cum_time_res, underburden[np.newaxis, :, :]), axis=0)

        # add overburden and underburden values for  Vp, Vs and Density
        vp = np.concatenate((vp_shale * np.ones((1, self.NY, self.NX)),
                             vp, vp_shale * np.ones((1, self.NY, self.NX))), axis=0)
        vs = np.concatenate((vs_shale * np.ones((1, self.NY, self.NX)),
                             vs, vs_shale * np.ones((1, self.NY, self.NX))), axis=0)
        rho = np.concatenate((rho_shale * np.ones((1, self.NY, self.NX)),
                              rho, rho_shale * np.ones((1, self.NY, self.NX))), axis=0)


        # Combine a and b into a 2D array (each column represents a vector)
        ab = np.column_stack((a, b))

        # Extract unique rows and get the indices of those unique rows
        unique_rows, indices = np.unique(ab, axis=0, return_index=True)

        # search for the lowest grid cell thickness and sample the time according to
        # that grid thickness to preserve the thin layer effect
        time_sample = np.arange(self.avo_config['t_min'], self.avo_config['t_max'], dt)
        if time_sample.shape[0] == 1:
            time_sample = time_sample.reshape(-1)
        time_sample = np.tile(time_sample, (len(indices), 1))

        vp_sample = np.zeros((len(indices), time_sample.shape[1]))
        vs_sample = np.zeros((len(indices), time_sample.shape[1]))
        rho_sample = np.zeros((len(indices), time_sample.shape[1]))

        for ind in range(len(indices)):
            for k in range(time_sample.shape[1]):
                # find the right interval of time_sample[m, l, k] belonging to, and use
                # this information to allocate vp, vs, rho
                idx = np.searchsorted(cum_time[:, a[indices[ind]], b[indices[ind]]], time_sample[ind, k], side='left')
                idx = idx if idx < len(cum_time[:, a[indices[ind]], b[indices[ind]]]) else len(
                    cum_time[:,a[indices[ind]], b[indices[ind]]]) - 1
                vp_sample[ind, k] = vp[idx, a[indices[ind]], b[indices[ind]]]
                vs_sample[ind, k] = vs[idx, a[indices[ind]], b[indices[ind]]]
                rho_sample[ind, k] = rho[idx, a[indices[ind]], b[indices[ind]]]

        # Ricker wavelet
        wavelet, t_axis, wav_center = ricker(np.arange(0, self.avo_config['wave_len']-dt, dt),
                                             f0=self.avo_config['frequency'])

        # Travel time corresponds to reflectivity series
        t = time_sample[:, 0:-1]

        # interpolation time
        t_interp = np.arange(self.avo_config['t_min'], self.avo_config['t_max'], self.avo_config['t_sampling'])
        trace_interp = np.zeros((len(indices), len(t_interp)))

        # number of pp reflection coefficients in the vertical direction
        nz_rpp = vp_sample.shape[1] - 1
        conv_op = Convolve1D(nz_rpp, h=wavelet, offset=wav_center, dtype="float32")

        avo_data = []
        Rpp = []
        for i in range(len(self.avo_config['angle'])):
            angle = self.avo_config['angle'][i]
            Rpp = self.pp_func(vp_sample[:, :-1], vs_sample[:, :-1], rho_sample[:, :-1],
                               vp_sample[:, 1:], vs_sample[:, 1:], rho_sample[:, 1:], angle)
<<<<<<< HEAD

            for ind in range(len(indices)):
                # convolution with the Ricker wavelet

                w_trace = conv_op * Rpp[ind, :]

                # Sample the trace into regular time interval
                f = interp1d(np.squeeze(t[ind, :]), np.squeeze(w_trace),
                             kind='nearest', fill_value='extrapolate')
                trace_interp[ind, :] = f(t_interp)

=======

            for ind in range(len(indices)):
                # convolution with the Ricker wavelet

                w_trace = conv_op * Rpp[ind, :]

                # Sample the trace into regular time interval
                f = interp1d(np.squeeze(t[ind, :]), np.squeeze(w_trace),
                             kind='nearest', fill_value='extrapolate')
                trace_interp[ind, :] = f(t_interp)

>>>>>>> afb2155e
            if i == 0:
                avo_data = trace_interp  # 3D
            elif i == 1:
                avo_data = np.stack((avo_data, trace_interp), axis=-1)  # 4D
            else:
                avo_data = np.concatenate((avo_data, trace_interp[:, :, np.newaxis]), axis=2)  # 4D

        return avo_data, Rpp, vp_sample, vs_sample, rho_sample
        #self.avo_data = avo_data
        #self.Rpp = Rpp
        #self.vp_sample = vp_sample
        #self.vs_sample = vs_sample
        #self.rho_sample = rho_sample

    def _calc_avo_props_active_cells_org(self, grid, dt=0.0005):
        # dt is the fine resolution sampling rate
        # convert properties in reservoir model to time domain
        vp_shale = self.avo_config['vp_shale']  # scalar value (code may not work for matrix value)
        vs_shale = self.avo_config['vs_shale']  # scalar value
        rho_shale = self.avo_config['den_shale']  # scalar value

        # check if Nz, is at axis = 0, then transpose to dimensions, Nx, ny, Nz
        if grid['ACTNUM'].shape[0] == self.NZ:
            vp = np.transpose(self.vp, (2, 1, 0))

            vs = np.transpose(self.vs, (2, 1, 0))
            rho = np.transpose(self.rho, (2, 1, 0))
            actnum = np.transpose(grid['ACTNUM'], (2, 1, 0))
        else:
            actnum = grid['ACTNUM']
            vp = self.vp
            vs = self.vs
            rho = self.rho
        #         #         #

        # Two-way travel time of the top of the reservoir
        # TOPS[:, :, 0] corresponds to the depth profile of the reservoir top on the first layer
        top_res = 2 * self.TOPS[:, :, 0] / vp_shale

        # Cumulative traveling time through the reservoir in vertical direction
        cum_time_res = np.nancumsum(2 * self.DZ / vp, axis=2) + top_res[:, :, np.newaxis]

        # assumes under burden to be constant. No reflections from under burden. Hence set travel time to under burden very large
        underburden = top_res + np.max(cum_time_res)

        # total travel time
        # cum_time = np.concatenate((top_res[:, :, np.newaxis], cum_time_res), axis=2)
        cum_time = np.concatenate((top_res[:, :, np.newaxis], cum_time_res, underburden[:, :, np.newaxis]), axis=2)

        # add overburden and underburden of Vp, Vs and Density
        vp = np.concatenate((vp_shale * np.ones((self.NX, self.NY, 1)),
                             vp, vp_shale * np.ones((self.NX, self.NY, 1))), axis=2)
        vs = np.concatenate((vs_shale * np.ones((self.NX, self.NY, 1)),
                             vs, vs_shale * np.ones((self.NX, self.NY, 1))), axis=2)
        #rho = np.concatenate((rho_shale * np.ones((self.NX, self.NY, 1)) * 0.001,  # kg/m^3 -> k/cm^3
        #                      self.rho, rho_shale * np.ones((self.NX, self.NY, 1)) * 0.001), axis=2)
        rho = np.concatenate((rho_shale * np.ones((self.NX, self.NY, 1)),
                              rho, rho_shale * np.ones((self.NX, self.NY, 1))), axis=2)

        # get indices of active cells

        indices = np.where(actnum)
        a, b, c = indices
        # Combine a and b into a 2D array (each column represents a vector)
        ab = np.column_stack((a, b))

        # Extract unique rows and get the indices of those unique rows
        unique_rows, indices = np.unique(ab, axis=0, return_index=True)


        # search for the lowest grid cell thickness and sample the time according to
        # that grid thickness to preserve the thin layer effect
        time_sample = np.arange(self.avo_config['t_min'], self.avo_config['t_max'], dt)
        if time_sample.shape[0] == 1:
            time_sample = time_sample.reshape(-1)
        time_sample = np.tile(time_sample, (len(indices), 1))

        vp_sample = np.zeros((len(indices), time_sample.shape[1]))
        vs_sample = np.zeros((len(indices), time_sample.shape[1]))
        rho_sample = np.zeros((len(indices), time_sample.shape[1]))


        for ind in range(len(indices)):
            for k in range(time_sample.shape[1]):
                # find the right interval of time_sample[m, l, k] belonging to, and use
                # this information to allocate vp, vs, rho
                idx = np.searchsorted(cum_time[a[indices[ind]], b[indices[ind]], :], time_sample[ind, k], side='left')
                idx = idx if idx < len(cum_time[a[indices[ind]], b[indices[ind]], :]) else len(cum_time[a[indices[ind]], b[indices[ind]], :]) - 1
                vp_sample[ind, k] = vp[a[indices[ind]], b[indices[ind]], idx]
                vs_sample[ind, k] = vs[a[indices[ind]], b[indices[ind]], idx]
                rho_sample[ind, k] = rho[a[indices[ind]], b[indices[ind]], idx]


        # Ricker wavelet
        wavelet, t_axis, wav_center = ricker(np.arange(0, self.avo_config['wave_len'], dt),
                                             f0=self.avo_config['frequency'])

        # Travel time corresponds to reflectivity series
        t = time_sample[:, 0:-1]

        # interpolation time
        t_interp = np.arange(self.avo_config['t_min'], self.avo_config['t_max'], self.avo_config['t_sampling'])
        trace_interp = np.zeros((len(indices), len(t_interp)))

        # number of pp reflection coefficients in the vertical direction
        nz_rpp = vp_sample.shape[1] - 1
        conv_op = Convolve1D(nz_rpp, h=wavelet, offset=wav_center, dtype="float32")

        avo_data = []
        Rpp = []
        for i in range(len(self.avo_config['angle'])):
            angle = self.avo_config['angle'][i]
            Rpp = self.pp_func(vp_sample[:, :-1], vs_sample[:, :-1], rho_sample[:, :-1],
                           vp_sample[:, 1:], vs_sample[:, 1:], rho_sample[:, 1:], angle)



            for ind in range(len(indices)):
                # convolution with the Ricker wavelet

                w_trace = conv_op * Rpp[ind, :]

                # Sample the trace into regular time interval
                f = interp1d(np.squeeze(t[ind, :]), np.squeeze(w_trace),
                            kind='nearest', fill_value='extrapolate')
                trace_interp[ind, :] = f(t_interp)

            if i == 0:
                avo_data = trace_interp  # 3D
            elif i == 1:
                avo_data = np.stack((avo_data, trace_interp), axis=-1)  # 4D
            else:
                avo_data = np.concatenate((avo_data, trace_interp[:, :, :, np.newaxis]), axis=3)  # 4D

        self.avo_data = avo_data
        self.Rpp = Rpp
        self.vp_sample = vp_sample
        self.vs_sample = vs_sample
        self.rho_sample = rho_sample


    @classmethod
    def _reformat3D_then_flatten(cls, array, flatten=True, order="F"):
        """
        XILU: Quantities read by "EclipseData.cell_data" are put in the axis order of [nz, ny, nx]. To be consisent with
        ECLIPSE/OPM custom, we need to change the axis order. We further flatten the array according to the specified order
        """
        array = np.array(array)
        if len(array.shape) != 1:  # if array is a 1D array, then do nothing
            assert isinstance(array, np.ndarray) and len(array.shape) == 3, "Only 3D numpy array are supported"

            # axis [0 (nz), 1 (ny), 2 (nx)] -> [2 (nx), 1 (ny), 0 (nz)]
            new_array = np.transpose(array, axes=[2, 1, 0])
            if flatten:
                new_array = new_array.flatten(order=order)

            return new_array
        else:
            return array

class flow_grav(flow_rock):
    def __init__(self, input_dict=None, filename=None, options=None, **kwargs):
        super().__init__(input_dict, filename, options)

        self.grav_input = {}
        assert 'grav' in input_dict, 'To do GRAV simulation, please specify an "GRAV" section in the "FWDSIM" part'
        self._get_grav_info()

    def setup_fwd_run(self,  **kwargs):
        self.__dict__.update(kwargs)

        super().setup_fwd_run(redund_sim=None)

    def run_fwd_sim(self, state, member_i, del_folder=True):
        # The inherited simulator also has a run_fwd_sim. Call this.
        self.ensemble_member = member_i
        #return super().run_fwd_sim(state, member_i, del_folder=del_folder)
        self.pred_data = super().run_fwd_sim(state, member_i, del_folder)
        return self.pred_data


    def call_sim(self, folder=None, wait_for_proc=False, save_folder=None):
        # the super run_fwd_sim will invoke call_sim. Modify this such that the fluid simulator is run first.
        # Then, get the pem.
        if folder is None:
            folder = self.folder

        if not self.no_flow:
            # call call_sim in flow class (skip flow_rock, go directly to flow which is a parent of flow_rock)
            success = super(flow_rock, self).call_sim(folder, True)
        else:
            success = True
        #
        # use output from flow simulator to forward model gravity response
        if success:
            self.get_grav_result(folder, save_folder)

        return success

    def get_grav_result(self, folder, save_folder):
        if self.no_flow:
            grid_file = self.pem_input['grid']
            grid = np.load(grid_file)
        else:
            self.ecl_case = ecl.EclipseCase(folder + os.sep + self.file + '.DATA') if folder[-1] != os.sep \
                else ecl.EclipseCase(folder + self.file + '.DATA')
            grid = self.ecl_case.grid()


        #f_dim = [self.NZ, self.NY, self.NX]

        self.dyn_var = []

        # cell centers
        self.find_cell_centers(grid)

        # receiver locations
        self.measurement_locations(grid)

        # loop over vintages with gravity acquisitions
        grav_struct = {}

        if 'baseline' in self.grav_config:  # 4D measurement
            base_time = dt.datetime(self.startDate['year'], self.startDate['month'],
                                    self.startDate['day']) + dt.timedelta(days=self.grav_config['baseline'])
            # porosity, saturation, densities, and fluid mass at time of baseline survey
            grav_base = self.calc_mass(base_time, 0)


        else:
            # seafloor gravity only work in 4D mode
            grav_base = None
            print('Need to specify Baseline survey for gravity in pipt file')

        for v, assim_time in enumerate(self.grav_config['vintage']):
            time = dt.datetime(self.startDate['year'], self.startDate['month'], self.startDate['day']) + \
                   dt.timedelta(days=assim_time)

            # porosity, saturation, densities, and fluid mass at individual time-steps
            grav_struct[v] = self.calc_mass(time, v+1)  # calculate the mass of each fluid in each grid cell



        vintage = []

        for v, assim_time in enumerate(self.grav_config['vintage']):
            dg = self.calc_grav(grid, grav_base, grav_struct[v])
            vintage.append(deepcopy(dg))

            #save_dic = {'grav': dg, **self.grav_config}
            save_dic = {
                'grav': dg, 'P_vint': grav_struct[v]['PRESSURE'], 'rho_gas_vint':grav_struct[v]['GAS_DEN'],
                **self.grav_config,
                **{key: grav_struct[v][key] - grav_base[key] for key in grav_struct[v].keys()}
            }
            if save_folder is not None:
                file_name = save_folder + os.sep + f"grav_vint{v}.npz" if save_folder[-1] != os.sep \
                    else save_folder + f"grav_vint{v}.npz"
            else:
                file_name = folder + os.sep + f"grav_vint{v}.npz" if folder[-1] != os.sep \
                    else folder + f"grav_vint{v}.npz"
                file_name_rec = 'Ensemble_results/' + f"grav_vint{v}_{folder}.npz" if folder[-1] != os.sep \
                    else 'Ensemble_results/' + f"grav_vint{v}_{folder[:-1]}.npz"
                np.savez(file_name_rec, **save_dic)

            # with open(file_name, "wb") as f:
            #    dump(**save_dic, f)
            np.savez(file_name, **save_dic)



        # 4D response
        self.grav_result = []
        for i, elem in enumerate(vintage):
            self.grav_result.append(elem)

    def calc_mass(self, time, time_index = None):

        if self.no_flow:
            time_input = time_index
        else:
            time_input = time

        # fluid phases given as input
        phases = str.upper(self.pem_input['phases'])
        phases = phases.split()
        #
        grav_input = {}
        tmp_dyn_var = {}


        tmp = self._get_pem_input('RPORV', time_input)
        grav_input['RPORV'] = np.array(tmp[~tmp.mask], dtype=float)

        tmp = self._get_pem_input('PRESSURE', time_input)
        #if time_input == time_index and time_index > 0: # to be activiated in case on inverts for Delta Pressure
        #    # Inverts for changes in dynamic variables using time-lapse data
        #    tmp_baseline = self._get_pem_input('PRESSURE', 0)
        #    tmp = tmp + tmp_baseline
        grav_input['PRESSURE'] = np.array(tmp[~tmp.mask], dtype=float)
        # convert pressure from Bar to MPa
        if 'press_conv' in self.pem_input and time_input == time:
            grav_input['PRESSURE'] = grav_input['PRESSURE'] * self.pem_input['press_conv']
        #else:
        #    print('Keyword RPORV missing from simulation output, need updated pore volumes at each assimilation step')
        # extract saturation
        if 'OIL' in phases and 'WAT' in phases and 'GAS' in phases:  # This should be extended
            for var in phases:
                if var in ['WAT', 'GAS']:
                    tmp = self._get_pem_input('S{}'.format(var), time_input)
                    #if time_input == time_index and time_index > 0: # to be activated in case on inverts for Delta S
                    #    # Inverts for changes in dynamic variables using time-lapse data
                    #    tmp_baseline = self._get_pem_input('S{}'.format(var), 0)
                    #    tmp = tmp + tmp_baseline
                    #tmp = self.ecl_case.cell_data('S{}'.format(var), time)
                    grav_input['S{}'.format(var)] = np.array(tmp[~tmp.mask], dtype=float)
                    grav_input['S{}'.format(var)][grav_input['S{}'.format(var)] > 1] = 1
                    grav_input['S{}'.format(var)][grav_input['S{}'.format(var)] < 0] = 0

            grav_input['SOIL'] = 1 - (grav_input['SWAT'] + grav_input['SGAS'])
            grav_input['SOIL'][grav_input['SOIL'] > 1] = 1
            grav_input['SOIL'][grav_input['SOIL'] < 0] = 0


            tmp_dyn_var['SWAT'] = grav_input['SWAT']  # = {f'S{ph}': saturations[i] for i, ph in enumerate(phases)}
            tmp_dyn_var['SGAS'] = grav_input['SGAS']
            tmp_dyn_var['SOIL'] = grav_input['SOIL']


        elif 'WAT' in phases and 'GAS' in phases:  # Smeaheia model
            for var in phases:
                if var in ['GAS']:
                    tmp = self._get_pem_input('S{}'.format(var), time_input)
                    #if time_input == time_index and time_index > 0: # to be activated in case on inverts for Delta S
                        # Inverts for changes in dynamic variables using time-lapse data
                    #    tmp_baseline = self._get_pem_input('S{}'.format(var), 0)
                    #    tmp = tmp + tmp_baseline
                    #tmp = self.ecl_case.cell_data('S{}'.format(var), time)
                    grav_input['S{}'.format(var)] = np.array(tmp[~tmp.mask], dtype=float)
                    grav_input['S{}'.format(var)][grav_input['S{}'.format(var)] > 1] = 1
                    grav_input['S{}'.format(var)][grav_input['S{}'.format(var)] < 0] = 0

            grav_input['SWAT'] = 1 - (grav_input['SGAS'])

            # fluid saturation
            tmp_dyn_var['SWAT'] =  grav_input['SWAT'] #= {f'S{ph}': saturations[i] for i, ph in enumerate(phases)}
            tmp_dyn_var['SGAS'] = grav_input['SGAS']

        elif 'OIL' in phases and 'GAS' in phases:  # Original Smeaheia model
            for var in phases:
                if var in ['GAS']:
                    tmp = self._get_pem_input('S{}'.format(var), time_input)
                    #if time_input == time_index and time_index > 0: # to be activated in case on inverts for Delta S
                        # Inverts for changes in dynamic variables using time-lapse data
                    #    tmp_baseline = self._get_pem_input('S{}'.format(var), 0)
                    #    tmp = tmp + tmp_baseline
                    #tmp = self.ecl_case.cell_data('S{}'.format(var), time)
                    grav_input['S{}'.format(var)] = np.array(tmp[~tmp.mask], dtype=float)
                    grav_input['S{}'.format(var)][grav_input['S{}'.format(var)] > 1] = 1
                    grav_input['S{}'.format(var)][grav_input['S{}'.format(var)] < 0] = 0

            grav_input['SOIL'] = 1 - (grav_input['SGAS'])

            # fluid saturation
            tmp_dyn_var['SOIL'] = grav_input['SOIL'] #= {f'S{ph}': saturations[i] for i, ph in enumerate(phases)}
            tmp_dyn_var['SGAS'] = grav_input['SGAS']

        else:
            print('Type and number of fluids are unspecified in calc_mass')


        # fluid densities
        for var in phases:
            dens = var + '_DEN'
            #tmp = self.ecl_case.cell_data(dens, time)
            if self.no_flow:
                if  any('pressure' in key for key in self.state.keys()):
                    if 'press_conv' in self.pem_input:
                        conv2pa = 1e6 #MPa to Pa
                    else:
                        conv2pa = 1e5  # Bar to Pa

                    if var == 'GAS':
                        if 'OIL' in phases and 'WAT' in phases and 'GAS' in phases:
                            tmp = PropsSI('D', 'T', 298.15, 'P', grav_input['PRESSURE']*conv2pa, 'Methane')
                        elif 'WAT' in phases and 'GAS' in grav_input['PRESSURE']:  # Smeaheia model T = 37 C
                            tmp = PropsSI('D', 'T', 310.15, 'P', grav_input['PRESSURE']*conv2pa, 'CO2')
                        mask = np.zeros(tmp.shape, dtype=bool)
                        tmp = np.ma.array(data=tmp, dtype=tmp.dtype, mask=mask)
                    elif var == 'WAT':
                        tmp = PropsSI('D', 'T|liquid', 298.15, 'P', grav_input['PRESSURE']*conv2pa, 'Water')
                        mask = np.zeros(tmp.shape, dtype=bool)
                        tmp = np.ma.array(data=tmp, dtype=tmp.dtype, mask=mask)
                    else:
                        tmp = self._get_pem_input(dens, time_input)
                else:
                    tmp = self._get_pem_input(dens, time_input)
                grav_input[dens] = np.array(tmp[~tmp.mask], dtype=float)
                tmp_dyn_var[dens] = grav_input[dens]
            else:
                tmp = self._get_pem_input(dens, time_input)
                grav_input[dens] = np.array(tmp[~tmp.mask], dtype=float)
                tmp_dyn_var[dens] = grav_input[dens]


        tmp_dyn_var['PRESSURE'] = grav_input['PRESSURE']
        tmp_dyn_var['RPORV'] = grav_input['RPORV']
        self.dyn_var.extend([tmp_dyn_var])

            #fluid masses
        for var in phases:
            mass = var + '_mass'
            grav_input[mass] = grav_input[var + '_DEN'] * grav_input['S' + var] * grav_input['RPORV']

        return grav_input

    def calc_grav(self, grid, grav_base, grav_repeat):

        #cell_centre = [x, y, z]
        cell_centre = self.grav_config['cell_centre']
        x = cell_centre[0]
        y = cell_centre[1]
        z = cell_centre[2]

        pos = self.grav_config['meas_location']

        # Initialize dg as a zero array, with shape depending on the condition
        # assumes the length of each vector gives the total number of measurement points
        N_meas = (len(pos['x']))
        dg = np.zeros(N_meas)  # 1D array for dg
        dg[:] = np.nan

        # fluid phases given as input
        phases = str.upper(self.pem_input['phases'])
        phases = phases.split()
        if 'OIL' in phases and 'WAT' in phases and 'GAS' in phases:
            dm  = grav_repeat['OIL_mass'] + grav_repeat['WAT_mass'] + grav_repeat['GAS_mass'] - (grav_base['OIL_mass'] + grav_base['WAT_mass'] + grav_base['GAS_mass'])

        elif 'OIL' in phases and 'GAS' in phases:  # Original Smeaheia model
            dm = grav_repeat['OIL_mass'] + grav_repeat['GAS_mass'] - (grav_base['OIL_mass'] + grav_base['GAS_mass'])
            # dm = grav_repeat['WAT_mass'] + grav_repeat['GAS_mass'] - (grav_base['WAT_mass'] + grav_base['GAS_mass'])

        elif 'WAT' in phases and 'GAS' in phases:  # Smeaheia model
            dm  = grav_repeat['WAT_mass'] + grav_repeat['GAS_mass'] - (grav_base['WAT_mass'] + grav_base['GAS_mass'])
            #dm = grav_repeat['WAT_mass'] + grav_repeat['GAS_mass'] - (grav_base['WAT_mass'] + grav_base['GAS_mass'])

        else:
            dm = None
            print('Type and number of fluids are unspecified in calc_grav')


        for j in range(N_meas):

            # Calculate dg for the current measurement location (j, i)
            dg_tmp = (z - pos['z'][j]) / ((x - pos['x'][j]) ** 2 + (y - pos['y'][j]) ** 2 + (
                                z - pos['z'][j]) ** 2) ** (3 / 2)

            dg[j] = np.dot(dg_tmp, dm)
            #print(f'Progress: {j + 1}/{N_meas}')  # Mimicking wait bar

        # Scale dg by the constant
        dg *= 6.67e-3

        return dg

    def measurement_locations(self, grid):
        # Determine the size of the target area as defined by the reservoir area

        #cell_centre = [x, y, z]
        cell_centre = self.grav_config['cell_centre']
        xmin = np.min(cell_centre[0])
        xmax = np.max(cell_centre[0])
        ymin = np.min(cell_centre[1])
        ymax = np.max(cell_centre[1])

        # Make a mesh of the area
        pad = self.grav_config.get('padding', 1500) # 3 km padding around the reservoir
        if 'padding' not in self.grav_config:
            print('Please specify extent of measurement locations (Padding in pipt file), using 1.5 km as default')

        xmin -= pad
        xmax += pad
        ymin -= pad
        ymax += pad

        xspan = xmax - xmin
        yspan = ymax - ymin

        dxy = self.grav_config.get('grid_spacing', 1500)   #
        if 'grid_spacing' not in self.grav_config:
            print('Please specify grid spacing in pipt file, using 1.5 km as default')

        Nx = int(np.ceil(xspan / dxy))
        Ny = int(np.ceil(yspan / dxy))

        xvec = np.linspace(xmin, xmax, Nx)
        yvec = np.linspace(ymin, ymax, Ny)

        x, y = np.meshgrid(xvec, yvec)

        pos = {'x': x.flatten(), 'y': y.flatten()}

        # Handle seabed map or water depth scalar if defined in pipt
        if 'seabed' in self.grav_config and self.grav_config['seabed'] is not None:
            # read seabed depths from file
            water_depths = self.get_seabed_depths()
            # get water depths at measurement locations
            pos['z'] = griddata((water_depths['x'], water_depths['y']),
                                np.abs(water_depths['z']), (pos['x'], pos['y']), method='nearest') # z is positive downwards
        else:
            pos['z'] = np.ones_like(pos['x']) * self.grav_config.get('water_depth', 300)

        if 'water_depth' not in self.grav_config:
            print('Please specify water depths in pipt file, using 300 m as default')

        #return pos
        self.grav_config['meas_location'] = pos

    def get_seabed_depths(self):
        # Path to your CSV file
        file_path = self.grav_config['seabed']  # Replace with your actual file path

        # Read the data while skipping the header comments
        # We'll assume the header data ends before the numerical data
        # The 'delim_whitespace' keyword in pd.read_csv is deprecated and will be removed in a future version. Use ``sep='\s+'`` instead
        water_depths = pd.read_csv(file_path, comment='#', sep=r'\s+', header=None)#delim_whitespace=True, header=None)

        # Give meaningful column names:
        water_depths.columns = ['x', 'y', 'z', 'column', 'row']

        return water_depths

    def find_cell_centers(self, grid):

        # Find indices where the boolean array is True
        indices = np.where(grid['ACTNUM'])
        #actnum = np.transpose(grid['ACTNUM'], (2, 1, 0))
        #indices = np.where(actnum)
        # `indices` will be a tuple of arrays: (x_indices, y_indices, z_indices)
        #nactive = len(actind)  # Number of active cells

        coord = grid['COORD']
        zcorn = grid['ZCORN']

        # Unpack dimensions
        #N1, N2, N3 = grid['DIMENS']


        #b, a, c = indices
        c, a, b = indices
        # Calculate xt, yt, zt
        xb = 0.25 * (coord[a, b, 0, 0] + coord[a, b + 1, 0, 0] + coord[a + 1, b, 0, 0] + coord[a + 1, b + 1, 0, 0])
        yb = 0.25 * (coord[a, b, 0, 1] + coord[a, b + 1, 0, 1] + coord[a + 1, b, 0, 1] + coord[a + 1, b + 1, 0, 1])
        zb = 0.25 * (coord[a, b, 0, 2] + coord[a, b + 1, 0, 2] + coord[a + 1, b, 0, 2] + coord[a + 1, b + 1, 0, 2])

        xt = 0.25 * (coord[a, b, 1, 0] + coord[a, b + 1, 1, 0] + coord[a + 1, b, 1, 0] + coord[a + 1, b + 1, 1, 0])
        yt = 0.25 * (coord[a, b, 1, 1] + coord[a, b + 1, 1, 1] + coord[a + 1, b, 1, 1] + coord[a + 1, b + 1, 1, 1])
        zt = 0.25 * (coord[a, b, 1, 2] + coord[a, b + 1, 1, 2] + coord[a + 1, b, 1, 2] + coord[a + 1, b + 1, 1, 2])

        # Calculate z, x, and y positions
        z = (zcorn[c, 0, a, 0, b, 0] + zcorn[c, 0, a, 1, b, 0] + zcorn[c, 0, a, 0, b, 1] + zcorn[c, 0, a, 1, b, 1] +
            zcorn[c, 1, a, 0, b, 0] + zcorn[c, 1, a, 1, b, 0] + zcorn[c, 1, a, 0, b, 1] + zcorn[c, 1, a, 1, b, 1]) / 8

        x = xb + (xt - xb) * (z - zb) / (zt - zb)
        y = yb + (yt - yb) * (z - zb) / (zt - zb)


        cell_centre = [x, y, z]
        self.grav_config['cell_centre'] = cell_centre

    def _get_grav_info(self, grav_config=None):
        """
        GRAV configuration
        """
        # list of configuration parameters in the "Grav" section of teh pipt file
        config_para_list = ['baseline', 'vintage', 'water_depth', 'padding', 'grid_spacing', 'seabed']

        if 'grav' in self.input_dict:
            self.grav_config = {}
            for elem in self.input_dict['grav']:
                assert elem[0] in config_para_list, f'Property {elem[0]} not supported'
                if elem[0] == 'vintage' and not isinstance(elem[1], list):
                    elem[1] = [elem[1]]
                self.grav_config[elem[0]] = elem[1]
        else:
            self.grav_config = None

    def extract_data(self, member):
        # start by getting the data from the flow simulator
        super(flow_rock, self).extract_data(member)

        # get the gravity data from results
        for prim_ind in self.l_prim:
            # Loop over all keys in pred_data (all data types)
            for key in self.all_data_types:
                if 'grav' in key:
                    if self.true_prim[1][prim_ind] in self.grav_config['vintage']:
                        v = self.grav_config['vintage'].index(self.true_prim[1][prim_ind])
                        self.pred_data[prim_ind][key] = self.grav_result[v].flatten()

class flow_grav_and_avo(flow_avo, flow_grav):
    def __init__(self, input_dict=None, filename=None, options=None, **kwargs):
        super().__init__(input_dict, filename, options)

        self.grav_input = {}
        assert 'grav' in input_dict, 'To do GRAV simulation, please specify an "GRAV" section in the "FWDSIM" part'
        self._get_grav_info()

        assert 'avo' in input_dict, 'To do AVO simulation, please specify an "AVO" section in the "FWDSIM" part'
        self._get_avo_info()

    def setup_fwd_run(self,  **kwargs):
        self.__dict__.update(kwargs)

        super().setup_fwd_run(redund_sim=None)

    def run_fwd_sim(self, state, member_i, del_folder=True):
        # The inherited simulator also has a run_fwd_sim. Call this.
        self.ensemble_member = member_i
        self.pred_data = super().run_fwd_sim(state, member_i, del_folder)

        return self.pred_data

    def call_sim(self, folder=None, wait_for_proc=False, save_folder=None):
        # the super run_fwd_sim will invoke call_sim. Modify this such that the fluid simulator is run first.
        # Then, get the pem.
        if folder is None:
            folder = self.folder
        else:
            self.folder = folder

        # run flow  simulator
        # success = True
        success = super(flow_rock, self).call_sim(folder, True)

        # use output from flow simulator to forward model gravity response
        if success:
            # calculate gravity data based on flow simulation output
            self.get_grav_result(folder, save_folder)
            # calculate avo data based on flow simulation output
            self.get_avo_result(folder, save_folder)

        return success


    def extract_data(self, member):
        # start by getting the data from the flow simulator i.e. prod. and inj. data
        super(flow_rock, self).extract_data(member)

        # get the gravity data from results
        for prim_ind in self.l_prim:
            # Loop over all keys in pred_data (all data types)
            for key in self.all_data_types:
                if 'grav' in key:
                    if self.true_prim[1][prim_ind] in self.grav_config['vintage']:
                        v = self.grav_config['vintage'].index(self.true_prim[1][prim_ind])
                        self.pred_data[prim_ind][key] = self.grav_result[v].flatten()

                if 'avo' in key:
                    if self.true_prim[1][prim_ind] in self.pem_input['vintage']:
                        idx = self.pem_input['vintage'].index(self.true_prim[1][prim_ind])
                        filename = self.folder + os.sep + key + '_vint' + str(idx) + '.npz' if self.folder[-1] != os.sep \
                            else self.folder + key + '_vint' + str(idx) + '.npz'
                        with np.load(filename) as f:
                            self.pred_data[prim_ind][key] = f[key]
                        #v = self.pem_input['vintage'].index(self.true_prim[1][prim_ind])
                        #self.pred_data[prim_ind][key] = self.avo_result[v].flatten()

class flow_seafloor_disp(flow_grav):
    def __init__(self, input_dict=None, filename=None, options=None, **kwargs):
        super().__init__(input_dict, filename, options)

        self.grav_input = {}
        assert 'sea_disp' in input_dict, 'To do subsidence/uplift simulation, please specify an "SEA_DISP" section in the pipt file'
        self._get_disp_info()


    def setup_fwd_run(self,  **kwargs):
        self.__dict__.update(kwargs)

        super().setup_fwd_run(redund_sim=None)

    def run_fwd_sim(self, state, member_i, del_folder=True):
        # The inherited simulator also has a run_fwd_sim. Call this.
        self.ensemble_member = member_i
        self.pred_data = super().run_fwd_sim(state, member_i, del_folder)

        return self.pred_data

    def call_sim(self, folder=None, wait_for_proc=False, save_folder=None):
        # the super run_fwd_sim will invoke call_sim. Modify this such that the fluid simulator is run first.
        # Then, get the pem.
        if folder is None:
            folder = self.folder

        # run flow  simulator
        # success = True
        success = super(flow_rock, self).call_sim(folder, True)

        # use output from flow simulator to forward model gravity response
        if success:
            # calculate gravity data based on flow simulation output
            self.get_displacement_result(folder, save_folder)


        return success

    def get_displacement_result(self, folder, save_folder):
        if self.no_flow:
            grid_file = self.pem_input['grid']
            grid = np.load(grid_file)
        else:
            self.ecl_case = ecl.EclipseCase(folder + os.sep + self.file + '.DATA') if folder[-1] != os.sep \
                else ecl.EclipseCase(folder + self.file + '.DATA')
            grid = self.ecl_case.grid()

        self.dyn_var = []

        # cell centers
        self.find_cell_centers(grid)

        # receiver locations
        self.measurement_locations(grid)

        # loop over vintages with gravity acquisitions
        disp_struct = {}

        if 'baseline' in self.disp_config:  # 4D measurement
            base_time = dt.datetime(self.startDate['year'], self.startDate['month'],
                                    self.startDate['day']) + dt.timedelta(days=self.grav_config['baseline'])
            # porosity, saturation, densities, and fluid mass at time of baseline survey
            disp_base = self.get_pore_volume(base_time, 0)


        else:
            # seafloor  displacement only work in 4D mode
            disp_base = None
            print('Need to specify Baseline survey for displacement modelling in pipt file')

        for v, assim_time in enumerate(self.disp_config['vintage']):
            time = dt.datetime(self.startDate['year'], self.startDate['month'], self.startDate['day']) + \
                   dt.timedelta(days=assim_time)

            # porosity, saturation, densities, and fluid mass at individual time-steps
            disp_struct[v] = self.get_pore_volume(time, v+1)  # calculate the mass of each fluid in each grid cell



        vintage = []

        for v, assim_time in enumerate(self.disp_config['vintage']):
            # calculate subsidence and uplift
            dz = self.map_z_response(disp_base, disp_struct[v], grid)
            vintage.append(deepcopy(dz))

            save_dic = {'disp': dz, **self.disp_config}
            if save_folder is not None:
                file_name = save_folder + os.sep + f"sea_disp_vint{v}.npz" if save_folder[-1] != os.sep \
                    else save_folder + f"sea_disp_vint{v}.npz"
            else:
                file_name = folder + os.sep + f"sea_disp_vint{v}.npz" if folder[-1] != os.sep \
                    else folder + f"sea_disp_vint{v}.npz"
                file_name_rec = f"sea_disp_vint{v}_{folder}.npz" if folder[-1] != os.sep \
                    else f"sea_disp_vint{v}_{folder[:-1]}.npz"
                np.savez(file_name_rec, **save_dic)

            # with open(file_name, "wb") as f:
            #    dump(**save_dic, f)
            np.savez(file_name, **save_dic)


        # 4D response
        self.disp_result = []
        for i, elem in enumerate(vintage):
            self.disp_result.append(elem)

    def get_pore_volume(self, time, time_index = None):

        if self.no_flow:
            time_input = time_index
        else:
            time_input = time

        # fluid phases given as input
        phases = str.upper(self.pem_input['phases'])
        phases = phases.split()
        #
        disp_input = {}
        tmp_dyn_var = {}


        tmp = self._get_pem_input('RPORV', time_input)
        disp_input['RPORV'] = np.array(tmp[~tmp.mask], dtype=float)

        tmp = self._get_pem_input('PRESSURE', time_input)
        #if time_input == time_index and time_index > 0: # to be activiated in case on inverts for Delta Pressure
        #    # Inverts for changes in dynamic variables using time-lapse data
        #    tmp_baseline = self._get_pem_input('PRESSURE', 0)
        #    tmp = tmp + tmp_baseline
        disp_input['PRESSURE'] = np.array(tmp[~tmp.mask], dtype=float)
        # convert pressure from Bar to MPa
        if 'press_conv' in self.pem_input and time_input == time:
            disp_input['PRESSURE'] = disp_input['PRESSURE'] * self.pem_input['press_conv']
        #else:
        #    print('Keyword RPORV missing from simulation output, need pdated porevolumes at each assimilation step')


        tmp_dyn_var['PRESSURE'] = disp_input['PRESSURE']
        tmp_dyn_var['RPORV'] = disp_input['RPORV']
        self.dyn_var.extend([tmp_dyn_var])

        return disp_input

    def compute_horizontal_distance(self, pos, x, y):
        dx = pos['x'][:, np.newaxis] - x
        dy = pos['y'][:, np.newaxis] - y
        rho = np.sqrt(dx ** 2 + dy ** 2).flatten()
        return rho

    def map_z_response(self, base, repeat, grid):
        """
        Maps out subsidence and uplift based either on the simulation
        model pressure drop (method = 'pressure') or simulated change in pore volume
        using either the van Opstal or Geertsma forward model

        Arguments:
        base -- A dictionary containing baseline  pressures and pore volumes.
        repeat -- A dictionary containing pressures and pore volumes at repeat measurements.

        compute subsidence at position 'pos', b

        Output is modeled subsidence in cm.

        """

        # Method to compute pore volume change
        method = self.disp_config['method'].lower()

        # Forward model to compute subsidence/uplift response
        model = self.disp_config['model'].lower()

        if self.disp_config['poisson'] > 0.5:
            poisson = 0.5
            print('Poisson\'s ratio exceeds physical limits, setting it to 0.5')
        else:
            poisson = self.disp_config['poisson']

        # Depth of rigid basement
        z_base = self.disp_config['z_base']

        compressibility = self.disp_config['compressibility'] # 1/MPa

        E = ((1 + poisson) * (1 - 2 * poisson)) / ((1 - poisson) * compressibility)

        # coordinates of cell centres
        cell_centre = self.grav_config['cell_centre']

        # measurement locations
        pos = self.grav_config['meas_location']


        # compute pore volume change between baseline and repeat survey
        # based on the reservoir pore volumes in the individual vintages
        if method == 'pressure':
            dV = base['RPORV'] * (base['PRESSURE'] - repeat['PRESSURE']) * compressibility
        else:
            dV = base['RPORV'] - repeat['RPORV']

        # coordinates of cell centres
        x = cell_centre[0]
        y = cell_centre[1]
        z = cell_centre[2]

        # Depth range of reservoir plus vertical span in seafloor measurement positions
        # z_res = np.linspace(np.min(z) - np.max(pos['z']) - 1, np.max(z) - np.min(pos['z']) + 1)
        # Maximum horizontal span between seafloor measurement location and reservoir boundary
        #rho_x_max = max(np.max(x) - np.min(pos['x']), np.max(pos['x']) - np.min(x))
        #rho_y_max = max(np.max(y) - np.min(pos['y']), np.max(pos['y']) - np.min(y))
        #rho = np.linspace(0, np.sqrt(rho_x_max ** 2 + rho_y_max ** 2) + 1)
        #rho_mesh, z_res_mesh = np.meshgrid(rho, z_res)
        #t_van_opstal, t_geertsma = self.compute_van_opstal_transfer_function(z_res, z_base, rho, poisson)

        if model == 'van_Opstal':
            # Represents a signal change for subsidence/uplift.
            #trans_func = t_van_opstal
            component = ["Geertsma_vertical", "System_3_vertical"]
        else:  # Use Geertsma
            #trans_func = t_geertsma
            component = ["Geertsma_vertical"]
        # Initialization
        dz_1_2 = 0
        dz_3 = 0

        # indices of active cells:
        true_indices = np.where(grid['ACTNUM'])
        # number of active gridcells
        Nn = len(true_indices[0])

        for j in range(Nn):
            rho = self.compute_horizontal_distance(pos, x[j], y[j])
            THH, TRB = self.compute_deformation_transfer(pos['z'], z[j], z_base, rho, poisson, E, dV[j], component)
            dz_1_2 = dz_1_2 + THH
            dz_3 = dz_3 + TRB

        if model == 'van_Opstal':
            # Represents a signal change for subsidence/uplift.
            dz = dz_1_2 + dz_3
        else:  # Use Geertsma
            dz = dz_1_2

        #ny, nx = pos['x'].shape
        #dz = np.zeros((ny, nx))

        # Compute subsidence and uplift
        #for j in range(ny):
        #    for i in range(nx):
        #        r = np.sqrt((x - pos['x'][j, i]) ** 2 + (y - pos['y'][j, i]) ** 2)
        #        dz[j, i] = np.sum(
        #            dV * griddata((rho_mesh.flatten(), z_res_mesh.flatten()), trans_func, (r, z[j, i] - pos['z'][j, i]),
        #                          method='linear'))

        # Normalize
        #dz = dz * (1 - poisson) / (2 * np.pi)

        # Convert from meters to centimeters
        dz *= 100

        return dz

    def compute_van_opstal_transfer_function(self, z_res, z_base, rho, poisson):
        """
        Compute the Van Opstal transfer function.

        Args:
        z_res -- Numpy array of depths to reservoir cells [m].
        z_base -- Distance to the basement [m].
        rho -- Numpy array of horizontal distances in the field [m].
        poisson -- Poisson's ratio.

        Returns:
        T -- Numpy array of the transfer function values.
        T_geertsma -- Numpy array of the Geertsma transfer function values.
        """

        # Change to km scale
        rho = rho / 1e3
        z_res = z_res / 1e3
        z_base = z_base / 1e3


        # Find lambda max (to optimize Hilbert transform)
        cutoff = 1e-10  # Function value at max lambda
        try:
            lambda_max = fsolve(lambda x: 4 * (2 * x * z_base + 1) / (3 - 4 * poisson) * np.exp(
                x * (np.max(z_res) - 2 * z_base)) - cutoff, 10)[0]
        except:
            lambda_max = 10  # Default value if unable to solve for max lambda

        lambda_vals = np.linspace(0, lambda_max, 100)
        # range of lateral distances between measurement location and reservoir cells
        nj = len(rho)
        # range of vertical distances between measurement location and reservoir cells
        ni = len(z_res)
        # initialize
        t_van_opstal = np.zeros((ni, nj))

        # input function to make a hankel transform of order 0 of
        c_t = self.van_opstal(lambda_vals, z_res[0], z_base, poisson)

        h_t, i_t = self.h_t(c_t, lambda_vals, rho)  # Extract integrand
        t_van_opstal[0, :] = (2 * z_res[0] / (rho ** 2 + z_res[0] ** 2) ** (3 / 2)) + h_t / (2 * np.pi)

        for i in range(1, ni):
            C = self.van_opstal(lambda_vals, z_res[i], z_base, poisson)
            h_t = self.h_t(C, lambda_vals, rho, i_t)
            t_van_opstal[i, :] = (2 * z_res[i] / (rho ** 2 + z_res[i] ** 2) ** (3 / 2)) + h_t / (2 * np.pi)

        t_van_opstal *= 1e-6  # Convert back to meters

        t_geertsma = (2 * z_res[:, np.newaxis] / ((np.ones((ni, 1)) * rho) ** 2 + (z_res[:, np.newaxis]) ** 2) ** (
                    3 / 2)) * 1e-6

        return t_van_opstal, t_geertsma

    def van_opstal(self, lambda_vals, z_res, z_base, poisson):
        """
        Compute the Van Opstal transfer function.

        Args:
        lambda_vals -- Numpy array of lambda values.
        z_res -- Depth to reservoir [m].
        z_base -- Distance to the basement [m].
        poisson -- Poisson's ratio.

        Returns:
        value -- Numpy array of computed values.
        """

        term1 = np.exp(lambda_vals * z_res) * (2 * lambda_vals * z_base + 1)
        term2 = np.exp(-lambda_vals * z_res) * (
                4 * lambda_vals ** 2 * z_base ** 2 + 2 * lambda_vals * z_base + (3 - 4 * poisson) ** 2)

        term3_numer = (3 - 4 * poisson) * (
                np.exp(-lambda_vals * (2 * z_base + z_res)) - np.exp(-lambda_vals * (2 * z_base - z_res)))
        term3_denom = 2 * ((1 - 2 * poisson) ** 2 + lambda_vals ** 2 * z_base ** 2 + (3 - 4 * poisson) * np.cosh(
            lambda_vals * z_base) ** 2)

        value = term1 - term2 - (term3_numer / term3_denom)

        return value

<<<<<<< HEAD
    def hankel_transform_order_0(self, f, r_max, num_points=1000):
=======
    def van_opstal_org(self, lambda_vals, z_res, z_base, poisson):
        """
        Compute the Van Opstal transfer function.

        Args:
        lambda_vals -- Numpy array of lambda values.
        z_res -- Depth to reservoir [m].
        z_base -- Distance to the basement [m].
        poisson -- Poisson's ratio.

        Returns:
        value -- Numpy array of computed values.
        """

        term1 = np.exp(lambda_vals * z_res) * (2 * lambda_vals * z_base + 1)
        term2 = np.exp(-lambda_vals * z_res) * (
                    4 * lambda_vals ** 2 * z_base ** 2 + 2 * lambda_vals * z_base + (3 - 4 * poisson) ** 2)

        term3_numer = (3 - 4 * poisson) * (
                    np.exp(-lambda_vals * (2 * z_base + z_res)) - np.exp(-lambda_vals * (2 * z_base - z_res)))
        term3_denom = 2 * ((1 - 2 * poisson) ** 2 + lambda_vals ** 2 * z_base ** 2 + (3 - 4 * poisson) * np.cosh(
            lambda_vals * z_base) ** 2)

        value = term1 - term2 - (term3_numer / term3_denom)

        return value

    def hankel_transform_order_0(f, r_max, num_points=1000):
>>>>>>> afb2155e
        """
        Computes the Hankel transform of order 0 of a function f(r).

        Parameters:
        - f: callable, the function to transform, f(r)
        - r_max: float, upper limit of the integral (approximate infinity)
        - num_points: int, number of points for numerical integration

        Returns:
        - k_values: array of k values
        - H_k: array of Hankel transform evaluated at k_values
        """
        r = np.linspace(0, r_max, num_points)
        dr = r[1] - r[0]
        f_r = f(r)

        def integrand(r, k):
            return f(r) * j0(k * r) * r

        # Define a range of k values to evaluate
        k_min, k_max = 0, 10  # adjust as needed
        k_values = np.linspace(k_min, k_max, 100)

        H_k = []

        for k in k_values:
            # Perform numerical integration over r
            result, _ = quad(integrand, 0, r_max, args=(k,))
            H_k.append(result)

        return k_values, np.array(H_k)

    def makeL(self, poisson, k, c, A_g, eps, lambda_):
        L = A_g * (
                (4 * poisson - 3 + 2 * k * lambda_) * np.exp(-lambda_ * (k + c))
                - np.exp(lambda_ * eps * (k - c))
        )
        return L

    def makeM(self, poisson, k, c, A_g, eps, lambda_):
        M = A_g * (
                (4 * poisson - 3 - 2 * k * lambda_) * np.exp(-lambda_ * (k + c))
                - eps * np.exp(lambda_ * eps * (k - c))
        )
        return M

    def makeDelta(self, poisson, k, lambda_):
        Delta = (
                (4 * poisson - 3) * np.cosh(k * lambda_) ** 2
                - (k * lambda_) ** 2
                - (1 - 2 * poisson) ** 2
        )
        return Delta

    def makeB(self, poisson, k, c, A_g, eps, lambda_):
        L = self.makeL(poisson, k, c, A_g, eps, lambda_)
        M = self.makeM(poisson, k, c, A_g, eps, lambda_)
        Delta = self.makeDelta(poisson, k, lambda_)

        numerator = (
                lambda_ * L * (2 * (1 - poisson) * np.cosh(k * lambda_) - lambda_ * k * np.sinh(k * lambda_))
                + lambda_ * M * ((1 - 2 * poisson) * np.sinh(k * lambda_) + k * lambda_ * np.cosh(k * lambda_))
        )

        B = numerator / Delta
        return B

    def makeC(self,poisson, k, c, A_g, eps, lambda_):
        L = self.makeL(poisson, k, c, A_g, eps, lambda_)
        M = self.makeM(poisson, k, c, A_g, eps, lambda_)
        Delta = self.makeDelta(poisson, k, lambda_)

        numerator = (
                lambda_ * L * ((1 - 2 * poisson) * np.sinh(k * lambda_) - lambda_ * k * np.cosh(k * lambda_))
                + lambda_ * M * (2 * (1 - poisson) * np.cosh(k * lambda_) + k * lambda_ * np.sinh(k * lambda_))
        )

        C = numerator / Delta
        return C

    def compute_deformation_transfer(self, z, c, k, rho, poisson, E, dV, component):
        # Convert inputs to numpy arrays if they are not already
        z = np.array(z)
        #x = np.array(x)
        rho = np.array(rho)
        component = list(component)

        Ni = len(z)
        Nj = len(rho)

        # Initialize output arrays
        THH = np.zeros((Ni, Nj))
        #THHr = np.zeros((Ni, Nj))
        TRB = np.zeros((Ni, Nj))
        #TRBr = np.zeros((Ni, Nj))

        # Constants
        A_g = -dV * E / (4 * np.pi * (1 + poisson))
        uHH_outside_intregral = -(A_g * (1 + poisson)) / E
        uRB_outside_intregral = (1 + poisson) / E
        lambda_max = min([0.1, 500 / max(z)])  # Avoid index errors if z is empty
        # Setup your lambda grid
        num_points = 500
        lambda_grid = np.linspace(0, lambda_max, num_points)

        for c_n in component:
            if c_n == 'Geertsma_vertical':
                for j in range(Nj):
                    for i in range(Ni):
                        eps = np.sign(c - z[i])
                        z_ratio = z[i] - c
                        z_sum = z[i] + c

                        # Evaluate the integrand over the grid
                        integrand_vals = lambda lam: lam * (
                                eps * np.exp(lam * eps * z_ratio) +
                                (3 - 4 * poisson + 2 * z[i] * lam) * np.exp(-lam * z_sum)
                        ) * j0(lam * rho[j])

                        values = integrand_vals(lambda_grid)

                        #def uHH_integrand(lambda_):
                        #    val = lambda_ * (eps * np.exp(lambda_ * eps * (z[i] - c)) +
                        #                     (3 - 4 * poisson + 2 * z[i] * lambda_) *
                        #                     np.exp(-lambda_ * (z[i] + c)))
                        #    return val * j0(lambda_ * rho[j])

                        THH[i, j] = np.trapz(values, lambda_grid) * uHH_outside_intregral
                        #THH[i, j] = quad(uHH_integrand, 0, lambda_max)[0] * uHH_outside_intregral

            elif c_n == 'System_3_vertical':
                sinh_z = np.sinh(z[:, np.newaxis] * lambda_grid)
                cosh_z = np.cosh(z[:, np.newaxis] * lambda_grid)
                J0_rho = j0(lambda_grid * rho)

                for j in range(Nj):
                    rho_j = rho[j]
                    J0_rho_j = J0_rho[:, j]
                    for i in range(Ni):
                        z_i = z[i]
                        sinh_z_i = sinh_z[i]  # precomputed sinh values
                        cosh_z_i = cosh_z[i]  # precomputed cosh values

                        # Use vectorized operations over lambda_grid
                        b_values = self.makeB(poisson, k, c, A_g, -1, lambda_grid)
                        c_values = self.makeC(poisson, k, c, A_g, -1, lambda_grid)

                        part1 = b_values * (lambda_grid * z_i * cosh_z_i - (1 - 2 * poisson) * sinh_z_i)
                        part2 = c_values * ((2 * (1 - poisson) * cosh_z_i) - lambda_grid * z_i * sinh_z_i)

                        values = (part1 + part2) * J0_rho_j

                        integral_result = np.trapz(values, lambda_grid)
                        TRB[i, j] = integral_result * uRB_outside_intregral

            elif c_n == 'System_3_vertical_original':
                for j in range(Nj):
                    for i in range(Ni):
                        # Assume makeB and makeC are implemented similarly
                        def uRB_integrand(lambda_):
                            b_val = self.makeB(poisson, k, c, A_g, -1, lambda_)
                            c_val = self.makeC(poisson, k, c, A_g, -1, lambda_)
                            # Assuming makeB and makeC return scalars. Replace with actual functions.
                            part1 = b_val * (lambda_ * z[i] * np.cosh(z[i] * lambda_) - (1 - 2 * poisson) * np.sinh(
                                z[i] * lambda_))
                            part2 = c_val * (2 * (1 - poisson) * np.cosh(z[i] * lambda_) + (-lambda_) * z[i] * np.sinh(
                                z[i] * lambda_))
                            return (part1 + part2) * j0(lambda_ * rho[j])

                        values = uRB_integrand(lambda_grid)
                        integral_result = np.trapz(values, lambda_grid)
                        TRB[i, j] = integral_result * uRB_outside_intregral
                        #TRB[i, j] = quad(uRB_integrand, 0, lambda_max)[0] * uRB_outside_intregral

        return THH, TRB

    def h_t(self, h, r=None, k=None, i_k=None):
        """
        Hankel transform of order 0.

        Args:
        h -- Signal h(r).
        r -- Radial positions [m] (optional).
        k -- Spatial frequencies [rad/m] (optional).
        I -- Integration kernel (optional).

        Returns:
        h_t -- Spectrum H(k).
        I -- Integration kernel.
        """

        # Check if h is a vector
        if h.ndim > 1:
            raise ValueError('Signal must be a vector.')

        if r is None or len(r) == 0:
            r = np.arange(len(h))  # Default to 0:numel(h)-1
        else:
            r = np.sort(r)
            h = h[np.argsort(r)]  # Sort h according to sorted r

        if k is None or len(k) == 0:
            k = np.pi / len(h) * np.arange(len(h))  # Default spatial frequencies

        if i_k is None:
            # Create integration kernel I
            r = np.concatenate([(r[:-1] + r[1:]) / 2, [r[-1]]])  # Midpoints plus last point
            i_k = (2 * np.pi / k[:, np.newaxis]) * r * jv(1, k[:, np.newaxis] * r)  # Bessel function
            i_k[k == 0, :] = np.pi * r * r
            i_k = i_k - np.hstack([np.zeros((len(k), 1)), i_k[:, :-1]])  # Shift integration kernel
        else:
            # Ensure I is sorted based on r
            i_k = i_k[:, np.argsort(r)]

        # Compute Hankel Transform
        h_t = np.reshape(i_k @ h.flatten(), k.shape)



        return h_t, i_k

    def _get_disp_info(self, grav_config=None):
        """
        seafloor displacement (uplift/subsidence) configuration
        """
        # list of configuration parameters in the "Grav" section of teh pipt file
        config_para_list = ['baseline', 'vintage', 'method', 'model', 'poisson', 'compressibility', 'z_base']

        if 'sea_disp' in self.input_dict:
            self.disp_config = {}
            for elem in self.input_dict['sea_disp']:
                assert elem[0] in config_para_list, f'Property {elem[0]} not supported'
                if elem[0] == 'vintage' and not isinstance(elem[1], list):
                    elem[1] = [elem[1]]
                self.disp_config[elem[0]] = elem[1]
        else:
            self.disp_config = None

    def extract_data(self, member):
        # start by getting the data from the flow simulator i.e. prod. and inj. data
        super(flow_rock, self).extract_data(member)

        # get the gravity data from results
        for prim_ind in self.l_prim:
            # Loop over all keys in pred_data (all data types)
            for key in self.all_data_types:
                if 'grav' in key:
                    if self.true_prim[1][prim_ind] in self.grav_config['vintage']:
                        v = self.grav_config['vintage'].index(self.true_prim[1][prim_ind])
                        self.pred_data[prim_ind][key] = self.grav_result[v].flatten()


                if 'subs_uplift' in key:
                    if self.true_prim[1][prim_ind] in self.pem_input['vintage']:
                        v = self.pem_input['vintage'].index(self.true_prim[1][prim_ind])
                        self.pred_data[prim_ind][key] = self.disp_result[v].flatten()
<|MERGE_RESOLUTION|>--- conflicted
+++ resolved
@@ -759,22 +759,13 @@
 
         # The inherited simulator also has a run_fwd_sim. Call this.
         self.ensemble_member = member_i
-<<<<<<< HEAD
+
         #return super().run_fwd_sim(state, member_i, del_folder=del_folder)
 
 
         self.pred_data = super().run_fwd_sim(state, member_i, del_folder=del_folder)
         return self.pred_data
-=======
-<<<<<<< Updated upstream
-        return super().run_fwd_sim(state, member_i, del_folder=del_folder)
->>>>>>> afb2155e
-
-=======
-        #return super().run_fwd_sim(state, member_i, del_folder=del_folder)
-        self.pred_data = super().run_fwd_sim(state, member_i, del_folder=del_folder)
-        return self.pred_data
->>>>>>> Stashed changes
+
     def call_sim(self, folder=None, wait_for_proc=False, run_reservoir_model=None, save_folder=None):
         # replace the sim2seis part (which is unusable) by avo based on Pylops
 
@@ -822,19 +813,11 @@
             if not self.no_flow:
                 # vp, vs, density in reservoir
                 vp, vs, rho = self.calc_velocities(folder, save_folder, grid, 0, f_dim)
-<<<<<<< HEAD
 
                 # avo data
                 # self._calc_avo_props()
                 avo_data, Rpp, vp_sample, vs_sample, rho_sample = self._calc_avo_props_active_cells(grid, vp, vs, rho)
 
-=======
-
-                # avo data
-                # self._calc_avo_props()
-                avo_data, Rpp, vp_sample, vs_sample, rho_sample = self._calc_avo_props_active_cells(grid, vp, vs, rho)
-
->>>>>>> afb2155e
                 avo_baseline = avo_data.flatten(order="F")
                 Rpp_baseline = Rpp
                 vs_baseline = vs_sample
@@ -925,10 +908,7 @@
     def calc_velocities(self, folder, save_folder, grid, v, f_dim):
         # The properties in pem are only given in the active cells
         # indices of active cells:
-<<<<<<< Updated upstream
-
-=======
->>>>>>> Stashed changes
+
         true_indices = np.where(grid['ACTNUM'])
 
         # Alt 2
@@ -975,11 +955,7 @@
             save_dic = {'vp': vp, 'vs': vs, 'rho': rho}#, 'bulkmod': self.bulkmod, 'shearmod': self.shearmod,
                     #'Pov': self.poverburden, 'P': self.pressure,  'Peff': self.peff, 'por': porosity} # for debugging
         else:
-<<<<<<< HEAD
             save_dic = {'vp': vp, 'vs': vs, 'rho': rho}#, 'por': porosity, 'sgas': sgas, 'Pd': pdyn}
-=======
-            save_dic = {'vp': vp, 'vs': vs, 'rho': rho, 'por': porosity, 'sgas': sgas, 'Pd': pdyn}
->>>>>>> afb2155e
 
         if save_folder is not None:
             file_name = save_folder + os.sep + f"vp_vs_rho_vint{v}.npz" if save_folder[-1] != os.sep \
@@ -1258,7 +1234,6 @@
             angle = self.avo_config['angle'][i]
             Rpp = self.pp_func(vp_sample[:, :-1], vs_sample[:, :-1], rho_sample[:, :-1],
                                vp_sample[:, 1:], vs_sample[:, 1:], rho_sample[:, 1:], angle)
-<<<<<<< HEAD
 
             for ind in range(len(indices)):
                 # convolution with the Ricker wavelet
@@ -1270,19 +1245,7 @@
                              kind='nearest', fill_value='extrapolate')
                 trace_interp[ind, :] = f(t_interp)
 
-=======
-
-            for ind in range(len(indices)):
-                # convolution with the Ricker wavelet
-
-                w_trace = conv_op * Rpp[ind, :]
-
-                # Sample the trace into regular time interval
-                f = interp1d(np.squeeze(t[ind, :]), np.squeeze(w_trace),
-                             kind='nearest', fill_value='extrapolate')
-                trace_interp[ind, :] = f(t_interp)
-
->>>>>>> afb2155e
+
             if i == 0:
                 avo_data = trace_interp  # 3D
             elif i == 1:
@@ -2294,38 +2257,8 @@
 
         return value
 
-<<<<<<< HEAD
     def hankel_transform_order_0(self, f, r_max, num_points=1000):
-=======
-    def van_opstal_org(self, lambda_vals, z_res, z_base, poisson):
-        """
-        Compute the Van Opstal transfer function.
-
-        Args:
-        lambda_vals -- Numpy array of lambda values.
-        z_res -- Depth to reservoir [m].
-        z_base -- Distance to the basement [m].
-        poisson -- Poisson's ratio.
-
-        Returns:
-        value -- Numpy array of computed values.
-        """
-
-        term1 = np.exp(lambda_vals * z_res) * (2 * lambda_vals * z_base + 1)
-        term2 = np.exp(-lambda_vals * z_res) * (
-                    4 * lambda_vals ** 2 * z_base ** 2 + 2 * lambda_vals * z_base + (3 - 4 * poisson) ** 2)
-
-        term3_numer = (3 - 4 * poisson) * (
-                    np.exp(-lambda_vals * (2 * z_base + z_res)) - np.exp(-lambda_vals * (2 * z_base - z_res)))
-        term3_denom = 2 * ((1 - 2 * poisson) ** 2 + lambda_vals ** 2 * z_base ** 2 + (3 - 4 * poisson) * np.cosh(
-            lambda_vals * z_base) ** 2)
-
-        value = term1 - term2 - (term3_numer / term3_denom)
-
-        return value
-
-    def hankel_transform_order_0(f, r_max, num_points=1000):
->>>>>>> afb2155e
+
         """
         Computes the Hankel transform of order 0 of a function f(r).
 
