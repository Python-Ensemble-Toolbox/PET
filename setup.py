from setuptools import setup

EXTRAS = {
    "doc": [
        "mkdocs-material",
        "mkdocstrings",
        "mkdocstrings-python",
        "mkdocs-gen-files",
        "mkdocs-literate-nav",
        "mkdocs-section-index",
        "mkdocs-glightbox",
        "mkdocs-jupyter",
        "pybtex",
    ],
}

setup(
    name='PET',
    version='1.0',
    packages=['pipt', 'popt', 'ensemble', 'simulator', 'input_output', 'misc'],
    url='https://github.com/Python-Ensemble-Toolbox/PET',
    license_files=('LICENSE.txt',),
    author='',
    author_email='krfo@norceresearch.no',
    description='Python Ensemble Toolbox',
    install_requires=[
        'numpy',
        'scipy',
        'matplotlib',
        'h5py',
        'mako',
        'tqdm',
        'PyWavelets',
        'psutil',
        'geostat @ git+https://github.com/Python-Ensemble-Toolbox/Geostatistics@main',
        'pytest',
        'pandas', # libecalc 8.9.0 has requirement pandas<2,>=1
        'p_tqdm',
        'mat73',
        'opencv-python',
        'rips',
        'tomli',
        'tomli-w',
        'pyyaml',
        'libecalc',
<<<<<<< HEAD
        'scikit-learn',
        'pylops'
    ],
=======
        'scikit-learn'
    ] + EXTRAS['doc'],
>>>>>>> 0e5e6319
)<|MERGE_RESOLUTION|>--- conflicted
+++ resolved
@@ -43,12 +43,7 @@
         'tomli-w',
         'pyyaml',
         'libecalc',
-<<<<<<< HEAD
         'scikit-learn',
         'pylops'
-    ],
-=======
-        'scikit-learn'
     ] + EXTRAS['doc'],
->>>>>>> 0e5e6319
 )