"""Quality Assurance of the forecast (QA) and analysis (QC) step."""
import copy
import numpy as np
import os
# import matplotlib as mpl
# mpl.use('Qt5Agg')
import matplotlib.pyplot as plt
import matplotlib.patches as pat
import matplotlib.collections as mcoll
from matplotlib.colors import ListedColormap
import itertools
import logging
from pipt.misc_tools import cov_regularization
from scipy.interpolate import interp1d
from scipy.io import loadmat
import cv2


# Define the class for qa/qc tools.
class QAQC:
    """
     Perform Quality Assurance of the forecast (QA) and analysis (QC) step.
     Available functions:
        1) calc_coverage: check forecast data coverage
        2) calc_mahalanobis: evaluate "higher-order" data coverage
        3) calc_kg: check/write individual gain for parameters;
                    flag data which have conflicting updates
        4) calc_da_stat: compute statistics for updated parameters

     Copyright (c) 2019-2022 NORCE, All Rights Reserved. 4DSEIS
     """

    # Initialize
    def __init__(self, keys, obs_data, datavar, logger=None, prior_info=None, sim=None, ini_state=None):
        self.keys = keys  # input info for the case
        self.obs_data = obs_data  # observed (real) data
        self.datavar = datavar  # data variance
        if logger is None:  # define a logger to print ouput
            logging.basicConfig(level=logging.INFO,
                                filename='qaqc_logger.log',
                                filemode='a',
                                format='%(asctime)s : %(levelname)s : %(name)s : %(message)s')
            self.logger = logging.getLogger('QAQC')
        else:
            self.logger = logger
        self.prior_info = prior_info  # prior info for the different parameter types
        self.sim = sim  # this class contains potential writing functions (this class can be saved to debug_analysis)
        self.ini_state = ini_state  # the first state; used to compute statistics
        self.ne = 0
        if 'multilevel' in keys:
            self.multilevel = keys['multilevel']
            for i, opt in enumerate(list(zip(*self.multilevel))[0]):
                if opt == 'levels':
                    self.tot_level = int(self.multilevel[i][1])
                if opt == 'en_size':
                    self.ml_ne = [int(el) for el in self.multilevel[i][1]]
                if opt == 'cov_wgt':
                    try:
                        cov_mat_wgt = [float(elem) for elem in [item for item in self.multilevel[i][1]]]
                    except:
                        cov_mat_wgt = [float(item) for item in self.multilevel[i][1]]
                    Sum = 0
                    for i in range(len(cov_mat_wgt)):
                        Sum += cov_mat_wgt[i]
                    for i in range(len(cov_mat_wgt)):
                        cov_mat_wgt[i] /= Sum
                    self.cov_wgt = cov_mat_wgt
            self.list_state = list(self.ini_state[0].keys())
        else:
            if self.ini_state is not None:
                self.ne = self.ini_state[list(self.ini_state.keys())[0]].shape[1]  # get the ensemble size from here
            self.list_state = list(self.ini_state.keys())

        #assim_step = 0  # Assume simultaneous assimiation
        #assim_ind = [keys['obsname'], keys['assimindex'][assim_step]]
        assim_ind = [keys['obsname'], keys['assimindex']]
        if isinstance(assim_ind[1], list):  # Check if prim. ind. is a list
            self.l_prim = [int(x[0]) for x in assim_ind[1]]
        else:  # Float
            self.l_prim = [int(assim_ind[1])]

        self.data_types = list(obs_data[0].keys())  # All data types
        self.en_obs = {}
        self.en_obs_vec = {}
        self.en_time = {}
        self.en_time_vec = {}
        for typ in self.data_types:
            self.en_obs[typ] = np.array(
                [self.obs_data[ind][typ].flatten() for ind in self.l_prim if self.obs_data[ind][typ]
                 is not None and sum(np.isnan(self.obs_data[ind][typ])) == 0 and self.obs_data[ind][typ].shape == (1,)])
            l = [self.obs_data[ind][typ].flatten() for ind in self.l_prim if self.obs_data[ind][typ] is not None
                 and sum(np.isnan(self.obs_data[ind][typ])) == 0
                 and self.obs_data[ind][typ].shape[0] > 1]
            if l:
                self.en_obs_vec[typ] = np.expand_dims(np.concatenate(l), 1)
            self.en_time[typ] = [ind for ind in self.l_prim if self.obs_data[ind][typ]
                                 is not None and self.obs_data[ind][typ].shape == (1,)]
            l = [ind for ind in self.l_prim if self.obs_data[ind][typ]
                 is not None and self.obs_data[ind][typ].shape[0] > 1]
            if l:
                self.en_time_vec[typ] = l

        # Check if the QA folder is generated
        self.folder = 'QAQC' + os.sep
        if not os.path.exists(self.folder):
            os.mkdir(self.folder)  # if not generate

        if 'localization' in self.keys:
            self.localization = cov_regularization.localization(self.keys['localization'],
                                                                self.keys['truedataindex'],
                                                                self.keys['datatype'],
                                                                self.keys['staticvar'],
                                                                self.ne)
        self.pred_data = None
        self.state = None
        self.en_fcst = {}
        self.en_ml_fcst = {}
        self.en_ml_fcst_vec = {}
        self.en_fcst_vec = {}
        self.lam = None

    # Set the predicted data and current state
    def set(self, pred_data, state=None, lam=None):
        self.pred_data = pred_data
        for typ in self.data_types:
            if hasattr(self, 'multilevel'):
                self.en_ml_fcst[typ] = [np.array([self.pred_data[ind][l][typ].flatten()
                                                  for ind in self.l_prim if sum(np.isnan(self.obs_data[ind][typ])) == 0
                                                  and self.obs_data[ind][typ].shape == (1,)]) for l in
                                        range(self.tot_level)]
                # todo: for vector data

                self.en_fcst[typ] = np.concatenate(self.en_ml_fcst[typ], axis=1)  # merge all levels
            else:
                self.en_fcst[typ] = np.array(
                    [self.pred_data[ind][typ].flatten() for ind in self.l_prim if
<<<<<<< HEAD
                     sum(np.isnan(self.obs_data[ind][typ])) == 0
                     and self.obs_data[ind][typ].shape == (1,)])
                l = [self.pred_data[ind][typ] for ind in self.l_prim if sum(np.isnan(self.obs_data[ind][typ])) == 0
=======
                     self.obs_data[ind][typ] is not None and
                     sum(np.isnan(self.obs_data[ind][typ])) == 0
                     and self.obs_data[ind][typ].shape == (1,)])
                l = [self.pred_data[ind][typ] for ind in self.l_prim if
                     self.obs_data[ind][typ] is not None
                     and sum(np.isnan(self.obs_data[ind][typ])) == 0
>>>>>>> d6698731
                     and self.obs_data[ind][typ].shape[0] > 1]
                if l:
                    self.en_fcst_vec[typ] = np.concatenate(l)
        self.state = state
        self.lam = lam

<<<<<<< HEAD
    def calc_coverage(self, line=None, field_dim=None):
=======
    def calc_coverage(self, line=None, field_dim=None, uxl = None, uil = None, contours = None, uxl_c = None, uil_c = None):
>>>>>>> d6698731
        """
        Calculate the Data coverage for production and seismic data. For seismic data the plotting is based on the
        importance-scaled coverage developed by Espen O. Lie from GeoCore.

        Input:
            line: if not None, plot 1d coverage
            field_dim: if None, must import utm coordinates. Else give the grid

        Copyright (c) 2019-2022 NORCE, All Rights Reserved. 4DSEIS
        """

        def _colorline(x, y, z=None, cmap='copper', norm=plt.Normalize(0.0, 1.0),
                       linewidth=3, alpha=1.0):
            """
            http://nbviewer.ipython.org/github/dpsanders/matplotlib-examples/blob/master/colorline.ipynb
            http://matplotlib.org/examples/pylab_examples/multicolored_line.html
            Plot a colored line with coordinates x and y
            Optionally specify colors in the array z
            Optionally specify a colormap, a norm function and a line width
            """

            # Default colors equally spaced on [0,1]:
            if z is None:
                z = np.linspace(0.0, 1.0, len(x))

            # Special case if a single number:
            # to check for numerical input -- this is a hack
            if not hasattr(z, "__iter__"):
                z = np.array([z])

            z = np.asarray(z)

            segments = _make_segments(x, y)
            lc = mcoll.LineCollection(segments, array=z, cmap=cmap, norm=norm,
                                      linewidth=linewidth, alpha=alpha)

            ax = plt.gca()
            ax.add_collection(lc)

            return lc

        def _make_segments(x, y):
            """
            Create list of line segments from x and y coordinates, in the correct format
            for LineCollection: an array of the form numlines x (points per line) x 2 (x
            and y) array
            """

            points = np.array([x, y]).T.reshape(-1, 1, 2)
            segments = np.concatenate([points[:-1], points[1:]], axis=1)
            return segments

        def _plot_coverage_1D(line, field_dim):
            x = np.array([-1, -np.finfo(float).eps, 0, .5, 1, 1 + np.finfo(float).eps, 2])
            d_ens = np.squeeze(data_reg[:, int(line), :])
            d_real = np.squeeze(data_real_reg[:, int(line)])
            scale = max(d_real)  # 2.5

            r = np.array([0.1, 0.3, 0.8, 1.0, 0.8, 0.7, 0.5])
            f = interp1d(x, r)
            ri = f(3 * np.arange(256) / 255 - 1)
            g = np.array([0.1, 0.3, 0.9, 1.0, 0.9, 0.4, 0.2])
            f = interp1d(x, g)
            gi = f(3 * np.arange(256) / 255 - 1)
            b = np.array([0.4, 0.6, 0.8, 1.0, 0.8, 0.4, 0.2])
            f = interp1d(x, b)
            bi = f(3 * np.arange(256) / 255 - 1)

            d_min = np.min(d_ens, axis=1)
            d_max = np.max(d_ens, axis=1) + nl
            sat = 2 * np.minimum((d_max + d_real) / scale, 0.5)
            sat = (sat - nl) / (1 - nl)
            sc = d_max - d_min

            attr = (d_real - d_min) / sc
            attr = np.minimum(np.maximum(attr, -1), 2)

            try:
                uxl = loadmat('seglines.mat')['uxl'].flatten()
            except:
                uxl = [0, field_dim[0]]

            uxl = np.arange(uxl[0], uxl[-1], (uxl[-1] - uxl[0]) / data_real_reg.shape[0])
            x = np.concatenate((uxl, np.flip(uxl)))
            y = np.concatenate((d_min, np.flip(d_max)))

            # plot not scaled by importance
            fig = plt.figure()
            ax = fig.add_subplot()
            right_side = ax.spines["right"]
            right_side.set_visible(False)
            top_side = ax.spines["top"]
            top_side.set_visible(False)
            poly = pat.Polygon(np.column_stack((x, y)), closed=False, edgecolor='k', facecolor=np.array([.7, .7, .7]))
            ax.add_patch(poly)
            ln = _colorline(uxl, d_real, attr, None, plt.Normalize(-1, 2))
            c = np.column_stack((ri, gi, bi))
            cm = ListedColormap(c)
            ln.set_cmap(cm)
            plt.colorbar(ln)
            plt.xlim(uxl[0] - np.finfo(float).eps, uxl[-1] + np.finfo(float).eps)
            plt.ylim(0, scale)
            plt.title('1D coverage plot not scaled by Importance')
            filename = self.folder + 'coverage_1d_vint_' + str(vint)
            plt.savefig(filename)
            os.system('convert ' + filename + '.png' + ' -trim ' + filename + '.png')

            # plot scaled by importance
            fig = plt.figure()
            ax = fig.add_subplot()
            right_side = ax.spines["right"]
            right_side.set_visible(False)
            top_side = ax.spines["top"]
            top_side.set_visible(False)
            poly = pat.Polygon(np.column_stack((x, y)), closed=False, edgecolor='k', facecolor=np.array([.7, .7, .7]))
            ax.add_patch(poly)
            ln = _colorline(uxl, d_real, attr, None, plt.Normalize(-1, 2))
            # y0 = np.column_stack((np.zeros(uxl.shape)+np.minimum(np.min(d_min), np.min(d_real)),
            #                     np.zeros(uxl.shape)+np.maximum(np.max(d_max), np.max(d_real))))
            alpha = 1 - sat
            alpha = np.minimum(alpha, 1.0)
            alpha = np.maximum(alpha, 0.0)
            cw = ListedColormap(['White'])
            for l in range(len(uxl)):
                ln_imp = _colorline(uxl[l] * np.ones(2), np.array([d_min[l], d_max[l]]), alpha=alpha[l])
                ln_imp.set_cmap(cw)
            c = np.column_stack((ri, gi, bi))
            cm = ListedColormap(c)
            ln.set_cmap(cm)
            plt.colorbar(ln)
            plt.xlim(uxl[0] - np.finfo(float).eps, uxl[-1] + np.finfo(float).eps)
            plt.ylim(0, scale)
            plt.title('1D coverage plot scaled by Importance')
            filename = self.folder + 'coverage_1d_importance_vint_' + str(vint)
            plt.savefig(filename)
            os.system('convert ' + filename + '.png' + ' -trim ' + filename + '.png')

<<<<<<< HEAD
        for typ in [dat for dat in self.data_types if not dat in ['bulkimp', 'sim2seis']]:  # Only well data
=======
        for typ in [dat for dat in self.data_types if not dat in ['bulkimp', 'sim2seis', 'avo', 'grav']]:  # Only well data
>>>>>>> d6698731
            if hasattr(self, 'multilevel'):  # calc for each level
                plt.figure()
                cover_low = [True for _ in self.en_obs[typ]]
                cover_high = [True for _ in self.en_obs[typ]]
                for l in range(self.tot_level):
                    # Check coverage
                    level_cover_low = [(el < self.en_ml_fcst[typ][l][ind]).all() for ind, el in
                                       enumerate(self.en_obs[typ])]
                    level_cover_high = [(el > self.en_ml_fcst[typ][l][ind]).all() for ind, el in
                                        enumerate(self.en_obs[typ])]
                    for ind, el in enumerate(level_cover_low):
                        if not el:
                            cover_low[ind] = False
                        if not level_cover_high[ind]:
                            cover_high[ind] = False
                    plt.plot(self.en_time[typ], self.en_ml_fcst[typ][l], c=f'{l / self.tot_level}', label=f'Level {l}')
                plt.plot(self.en_time[typ], self.en_obs[typ], 'g*')
                plt.plot([self.en_time[typ][ind] for ind, el in enumerate(cover_high) if el],
                         self.en_obs[typ][cover_high], 'r*')
                plt.plot([self.en_time[typ][ind] for ind, el in enumerate(cover_low) if el],
                         self.en_obs[typ][cover_low], 'r*')
                # remove duplicate labels
                handles, labels = plt.gca().get_legend_handles_labels()
                labels, ids = np.unique(labels, return_index=True)
                handles = [handles[i] for i in ids]
                plt.legend(handles, labels, loc='best')
                ######
                plt.savefig(self.folder + typ.replace(' ', '_'))
                plt.close()
            else:
                # Check coverage
                cover_low = [(el < self.en_fcst[typ][ind]).all() for ind, el in enumerate(self.en_obs[typ])]
                cover_high = [(el > self.en_fcst[typ][ind]).all() for ind, el in enumerate(self.en_obs[typ])]
                # if sum(cover_low) > 1 or sum(cover_high) > 1:  # not covered
                # TODO: log this with some text
                # plot the missing coverage
                plt.figure()
                plt.plot(self.en_time[typ], self.en_fcst[typ], c='0.35')
                plt.plot(self.en_time[typ], self.en_obs[typ], 'g*')
                plt.plot([self.en_time[typ][ind] for ind, el in enumerate(cover_high) if el],
                         self.en_obs[typ][cover_high], 'r*')
                plt.plot([self.en_time[typ][ind] for ind, el in enumerate(cover_low) if el],
                         self.en_obs[typ][cover_low], 'r*')
                plt.savefig(self.folder + typ.replace(' ', '_'))
                plt.close()

        #  Plot the seismic data
        data_sim = []
        data = []
<<<<<<< HEAD
        supported_data = ['sim2seis', 'bulkimp']
=======
        supported_data = ['sim2seis', 'bulkimp', 'avo', 'grav']
>>>>>>> d6698731
        my_data = [dat for dat in supported_data if dat in self.data_types]
        if len(my_data) == 0:
            return
        else:
<<<<<<< HEAD
            my_data = my_data[0]
=======
            my_data = my_data[1]
>>>>>>> d6698731

        # get the data
        seis_scaling = 1.0
        if 'scale' in self.keys:
            seis_scaling = self.keys['scale'][1]
        for ind, t in enumerate(self.l_prim):
            if self.obs_data[t][my_data] is not None and sum(np.isnan(self.obs_data[t][my_data])) == 0:
                data_sim.append(self.obs_data[t][my_data] / seis_scaling)
                data.append(self.pred_data[t][my_data] / seis_scaling)

        # loop through all vintages
        for vint in range(len(data_sim)):

            # map to 2D
            if not len(data_sim):
                return
            try:
                mask = loadmat('mask_20.mat')[f'mask_{vint + 1}']
                mask = mask.astype(bool).transpose()
                data_real_reg = np.zeros(mask.shape)
            except:
                mask = np.ones(field_dim, dtype=bool)
                data_real_reg = np.zeros(mask.shape)
            data_real_reg[mask] = data_sim[vint]
            ne = data[vint].shape[1]
            data_reg = np.zeros(mask.shape + (ne,))
            for member in range(ne):
                data_reg[mask, member] = data[vint][:, member]

            # generate coverage and plot
            nl = 0.25
            x = np.array([-1, -np.finfo(float).eps, 0, .5, 1, 1 + np.finfo(float).eps, 2])

            r = np.array([0.1, 0.3, 0.8, 1.0, 0.8, 0.7, 0.5])
            g = np.array([0.1, 0.3, 0.9, 1.0, 0.9, 0.4, 0.2])
            b = np.array([0.4, 0.6, 0.8, 1.0, 0.8, 0.4, 0.2])

            d_min = np.min(data_reg, axis=2)
            d_max = np.max(data_reg, axis=2) + nl
            sat = 2 * np.minimum((d_max + data_real_reg) / np.max(d_max.flatten() + data_real_reg.flatten()),
                                 0.5)
            sc = d_max - d_min

            attr = (data_real_reg - d_min) / sc
            attr = np.minimum(np.maximum(attr, -1), 2)

            rgb = []
            f = interp1d(x, r)
            rgb.append(f(attr))
            f = interp1d(x, g)
            rgb.append(f(attr))
            f = interp1d(x, b)
            rgb.append(f(attr))
            rgb = np.dstack(rgb)

<<<<<<< HEAD
            try:
                uxl = loadmat('seglines.mat')['uxl'].flatten()
                uil = loadmat('seglines.mat')['uil'].flatten()
            except:
                uxl = [0, field_dim[0]]
                uil = [0, field_dim[1]]
            extent = (uxl[0], uxl[-1], uil[-1], uil[0])
            plt.figure()
            plt.imshow(rgb, extent=extent)
=======
            if uxl is None and uil is None:
                try:
                    uxl = loadmat('seglines.mat')['uxl'].flatten()
                    uil = loadmat('seglines.mat')['uil'].flatten()
                except:
                    uxl = [0, field_dim[0]]
                    uil = [0, field_dim[1]]

            extent = (uxl[0], uxl[-1], uil[-1], uil[0])
            plt.figure()
            plt.imshow(rgb, extent=extent)
            if contours is not None and uil_c is not None and uxl_c is not None:
                plt.contour(uxl_c, uil_c, contours[::-1, :], levels=1, colors='black')
                plt.xlim(uxl[0], uxl[-1])
                plt.ylim(uil[-1], uil[0])
                plt.xlabel('Easting (km)')
                plt.ylabel('Northing (km)')
>>>>>>> d6698731
            plt.title('Coverage - not scaled by Importance - epsilon=' + str(nl))
            filename = self.folder + 'coverage_vint_' + str(vint)
            plt.savefig(filename)
            os.system('convert ' + filename + '.png' + ' -trim ' + filename + '.png')

            plt.figure()
            rgb_scaled = np.uint8(rgb * 255)
            hls = cv2.cvtColor(rgb_scaled, cv2.COLOR_RGB2HLS)
            hls = hls / np.array([180, 255, 255])
            hls[:, :, 1] = hls[:, :, 1] / (np.abs(sat - nl) / (1 - nl) * 1.5)
            hls[:, :, 1] = np.minimum(hls[:, :, 1], 1.0)
            hls = np.uint8(hls * np.array([180, 255, 255]))
            rgb_scaled = cv2.cvtColor(hls, cv2.COLOR_HLS2RGB)
            rgb = rgb_scaled / 255
            plt.imshow(rgb, extent=extent)
<<<<<<< HEAD
=======
            if contours is not None and uil_c is not None and uxl_c is not None:
                plt.contour(uxl_c, uil_c, contours[::-1, :], levels=1, colors='black',  extent=extent)
                plt.xlim(uxl[0], uxl[-1])
                plt.ylim(uil[-1], uil[0])
                plt.xlabel('Easting (km)')
                plt.ylabel('Northing (km)')
>>>>>>> d6698731
            plt.title('Coverage - scaled by Importance - epsilon=' + str(nl))
            filename = self.folder + 'coverage_importance_vint_' + str(vint)
            plt.savefig(filename)
            os.system('convert ' + filename + '.png' + ' -trim ' + filename + '.png')
<<<<<<< HEAD
            plt.close()

            plt.figure()
            plt.imshow(sat, extent=extent)
=======
            #plt.close()

            plt.figure()
            plt.imshow(sat[::-1,:], extent=extent)
            if contours is not None and uil_c is not None and uxl_c is not None:
                plt.contour(uxl_c, uil_c, contours[::-1, :], levels=1, colors='black', extent=extent)
                plt.xlim(uxl[0], uxl[-1])
                plt.ylim(uil[-1], uil[0])
                plt.xlabel('Easting (km)')
                plt.ylabel('Northing (km)')
>>>>>>> d6698731
            plt.title('Importance - epsilon=' + str(nl))
            filename = self.folder + 'importance_vint_' + str(vint)
            plt.savefig(filename)
            os.system('convert ' + filename + '.png' + ' -trim ' + filename + '.png')

            if line:
                _plot_coverage_1D(line, field_dim)

    def calc_kg(self, options=None):
        """
        Check/write individual gain for parameters.
        Note form ES gain with an identity Cd... This can be improved

        Visualization of the many of these parameters is problem-specific. In reservoir simulation cases, it is necessary
        to write this to the simulation grid. While for other applications, one might want other visualization. Hence,
        the method also depends on a simulator specific writer.

        Input:
        options: Settings for the kalman gain computations
            - num_store: number of elements to store (default 10)
            - unique_time: calculate for each time instance (default False)
            - plot_all_kg: plot all the kalman gains for the field parameters, if not plot the num_store (default False)
            - only_log: only write to logger; no plotting (default True)
            - auto_ada_loc: use localization in computations (default True)
            - write_to_resinsight: pipe results to ResInsight (default False)
              (Note: this requires that ResInsight is open on the computer)

        Copyright (c) 2019-2022 NORCE, All Rights Reserved. 4DSEIS
        """

        # Stuff which needs to be defined in the initialization
        # number of elements to store
        if options is not None and 'num_store' in options:
            num_store = options['num_store']
        else:
            num_store = 10
        # calculate for each time instance
        if options is not None and 'unique_time' in options:
            unique_time = options['unique_time']
        else:
            unique_time = False
        # plot all the kalman gains for the field parameters, if not plot the num_store
        if options is not None and 'plot_all_kg' in options:
            plot_all_kg = options['plot_all_kg']
        else:
            plot_all_kg = False
        # only write to logger; no plotting
        if options is not None and 'only_log' in options:
            only_log = options['only_log']
        else:
            only_log = True
        # use localization in computations
        if 'localization' not in self.keys:
            auto_ada_loc = False
        elif options is not None and 'auto_ada_loc' in options:
            auto_ada_loc = options['auto_ada_loc']
        else:
            auto_ada_loc = True
        # write to resinsight
        if options is not None and 'write_to_resinsight' in options:
            write_to_resinsight = options['write_to_resinsight']
        else:
            write_to_resinsight = False

        # check that we have prior info and sim class
        if self.prior_info is None:
            raise NameError('prior_info must be defined')
        if self.lam is None:
            raise NameError('lam must be defined')
        if self.state is None:
            raise NameError('state must be defined')

        # initialize
        max_kg_update = [0 for _ in range(num_store)]
        max_mean_kg_update = [0 for _ in range(num_store)]
        kg_max_max = [tuple() for _ in range(num_store)]
        kg_max_mean = [tuple() for _ in range(num_store)]

        # function to compute projection
        def _calc_proj():
            # do subspace inversion
            u, s, v = np.linalg.svd(pert_pred, full_matrices=False)
            # store 99 % of energy
            ti = (np.cumsum(s) / sum(s)) <= 0.99
            if sum(ti) == 0:
                ti[0] = True
            u, s, v = u[:, ti].copy(), s[ti].copy(), v[ti, :].copy()
            _X2 = None
            if sum(s):
                ps_inv = np.diag([el_s ** (-1) for el_s in s])
                X0 = (self.ne - 1) * np.dot(ps_inv, np.dot(u.T, (np.concatenate(t_var) *
                                                                 np.dot(u, ps_inv).T).T))
                Lamb, Z = np.linalg.eig(X0)
                _X1 = np.dot(u, np.dot(ps_inv, Z))
                _X2 = np.dot(np.dot(pert_pred.T, _X1), np.dot(np.linalg.inv((self.lam + 1) *
                                                                            np.eye(Lamb.shape[0]) + Lamb), _X1.T))
            return _X2

        # function to compute kalman gain
        def _calc_kalman_gain():
            if num_cell > 1:
                if actnum is None:
                    idx = np.ones(self.state[param].shape[0], dtype=bool)
                else:
                    if num_cell == np.sum(actnum):
                        idx = actnum  # 3d-parameter fields
                    else:
                        if self.prior_info:
                            num_act_layer = int(self.prior_info[param]['nx'] * self.prior_info[param]['ny'])
                            idx = actnum[:num_act_layer]  # this occurs for 2d-parameter fields
                        else:
                            raise NameError('prior_info must be defined')
                _kg = np.zeros(idx.shape)
                if auto_ada_loc and num_cell == np.sum(idx):
                    proj_pred_data = np.dot(X2, delta_d)
                    step = self.localization.auto_ada_loc(self.state[param], proj_pred_data,
                                                          [param], **{'prior_info': self.prior_info})
                    _kg[idx] = np.mean(step, axis=1)
                else:
                    _kg[idx] = np.dot(self.state[param], np.dot(X2, mean_residual)).flatten()
            else:  # scalar
                _kg = np.dot(np.dot(self.state[param], X2), mean_residual).flatten()

            return _kg

        # function to compute max values
        def _populate_kg():
            if actnum is None:
                idx = np.ones(self.state[param].shape[0], dtype=bool)
            else:
                if num_cell == np.sum(actnum):
                    idx = actnum  # 3d-parameter fields
                else:
                    if self.prior_info:
                        num_act_layer = int(self.prior_info[param]['nx'] * self.prior_info[param]['ny'])
                        idx = actnum[:num_act_layer]  # this occurs for 2d-parameter fields
                    else:
                        raise NameError('prior_info must be defined')
            if len(np.where(abs(tmp[idx]).max() > np.array(max_kg_update))[0]):
                indx = np.where(abs(tmp[idx]).max() > np.array(max_kg_update))[0][0]
                max_kg_update.insert(indx, abs(tmp[idx]).max())
                max_kg_update.pop()
                kg_max_max.insert(indx, (typ, param, time))
                kg_max_max.pop()
            if len(np.where(abs(tmp[idx].mean()) > np.array(max_mean_kg_update))[0]):
                indx = np.where(abs(tmp[idx].mean()) > np.array(max_mean_kg_update))[0][0]
                max_mean_kg_update.insert(indx, abs(tmp[idx].mean()))
                max_mean_kg_update.pop()
                kg_max_mean.insert(indx, (typ, param, time))
                kg_max_mean.pop()

        # function to write to grid
        def _plot_kg(_field=None):
            if _field is None:  # assume scalar plot
                plt.figure()
                plt.plot(self.en_time[typ], kg_single)
                plt.savefig(self.folder + f'Kg_{param}_{typ}')
                plt.close()
            else:
                if self.sim is None:
                    raise NameError('sim must be defined')
                if actnum is None:
                    idx = np.ones(self.state[param].shape[0], dtype=bool)
                else:
                    if num_cell != np.sum(actnum):
                        return  # TODO: implement plotting of surfaces
                    if os.path.exists('actnum_ref.npz'):
                        idx = np.load('actnum_ref.npz')['actnum']
                    else:
                        idx = actnum
                kg = np.ma.array(data=tmp, mask=~idx)
<<<<<<< HEAD
                dim = (self.prior_info[param]['nx'], self.prior_info[param]['ny'], self.prior_info[param]['nz'])
=======
                #dim = (self.prior_info[param]['nx'], self.prior_info[param]['ny'], self.prior_info[param]['nz'])
                dim = next((item[1] for item in self.prior_info[param] if item[0] == 'grid'), None)
>>>>>>> d6698731
                input_time = None
                if write_to_resinsight:
                    if time is None:
                        input_time = len(self.l_prim)
                    else:
                        input_time = time
                deblank_typ = typ.replace(' ', '_')
                if hasattr(self.sim, 'write_to_grid'):
                    self.sim.write_to_grid(kg, f'{_field}_{param}_{deblank_typ}_{time}', self.folder, dim, input_time)
                elif hasattr(self.sim.flow, 'write_to_grid'):
                    self.sim.flow.write_to_grid(kg, f'{_field}_{param}_{deblank_typ}_{time}', self.folder, dim,
                                                input_time)
                else:
                    print('You need to implement a writer in you simulator class!! \n')

        # -- Main function --
        # need actnum
        actnum = None
        if os.path.exists('actnum.npz'):
            actnum = np.load('actnum.npz')['actnum']
        if unique_time:
            en_fcst = self.en_fcst
            en_ml_fcst = self.en_ml_fcst
            en_obs = self.en_obs
            en_time = self.en_time
        else:  # second dict overwrites the first if the same key is present
            en_fcst = {**self.en_fcst, **self.en_fcst_vec}
            en_ml_fcst = {**self.en_ml_fcst, **self.en_ml_fcst_vec}
            en_obs = {**self.en_obs, **self.en_obs_vec}
            en_time = {**self.en_time, **self.en_time_vec}
        for typ in self.data_types:  # ['sim2seis', 'WOPR A-11']:
            if unique_time:
                for param in self.list_state:
                    kg_single = []
                    for ind, time in enumerate(en_time[typ]):
                        t_var = np.array(max([el[typ] for el in self.datavar if el[typ] is not None]))[
                            np.newaxis]  # to be able to concantenate
                        if not len(t_var):  # [self.datavar[ind][typ]]
                            t_var = [1]
                        if hasattr(self, 'multilevel'):
                            self.ML_state = copy.deepcopy(self.state)
                            delattr(self, 'state')
                            tmp_kg = []
                            for l in range(self.tot_level):
                                pert_pred = (en_ml_fcst[typ][l][ind, :] - en_ml_fcst[typ][l][ind, :].mean())[np.newaxis,
                                            :]
                                mean_residual = (en_obs[typ][ind] - en_ml_fcst[typ][l][ind, :]).mean()
                                mean_residual = mean_residual[np.newaxis, np.newaxis].flatten()
<<<<<<< HEAD
                                delta_d = (en_obs[typ][ind] - en_ml_fcst[typ][l][ind, :])[np.newaxis, :]
=======
                                delta_d = (en_obs[typ][ind] - en_ml_fcst[typ][l][ind, :self.ne])[np.newaxis, :]
>>>>>>> d6698731
                                X2 = _calc_proj()
                                self.state = self.ML_state[l]
                                num_cell = self.state[param].shape[0]
                                if X2 is None:  # cases with full collapse in one level
                                    tmp_kg.append(np.zeros(num_cell))
                                else:
                                    tmp_kg.append(_calc_kalman_gain())
                            tmp = sum([self.cov_wgt[i] * el for i, el in enumerate(tmp_kg)]) / sum(self.cov_wgt)
                            num_cell = self.state[param].shape[0]
                            self.state = copy.deepcopy(self.ML_state)
                            delattr(self, 'ML_state')
                        else:
<<<<<<< HEAD
                            pert_pred = (en_fcst[typ][ind, :] - en_fcst[typ][ind, :].mean())[np.newaxis, :]
                            mean_residual = (en_obs[typ][ind] - en_fcst[typ][ind, :]).mean()
                            mean_residual = mean_residual[np.newaxis, np.newaxis].flatten()
                            delta_d = (en_obs[typ][ind] - en_fcst[typ][ind, :])[np.newaxis, :]
=======
                            pert_pred = (en_fcst[typ][ind, :self.ne] - en_fcst[typ][ind, :self.ne].mean())[np.newaxis, :]
                            mean_residual = (en_obs[typ][ind] - en_fcst[typ][ind, :self.ne]).mean()
                            mean_residual = mean_residual[np.newaxis, np.newaxis].flatten()
                            delta_d = (en_obs[typ][ind] - en_fcst[typ][ind, :self.ne])[np.newaxis, :]
>>>>>>> d6698731
                            X2 = _calc_proj()
                            num_cell = self.state[param].shape[0]
                            tmp = _calc_kalman_gain()
                            num_cell = self.state[param].shape[0]

                        if num_cell == 1:
                            kg_single.append(tmp)
                        else:
                            _populate_kg()
                            if not only_log and plot_all_kg:
                                _plot_kg('Kg')

                    if len(kg_single):
                        _plot_kg()

            else:
                t_var = [self.datavar[ind][typ] for ind in en_time[typ] if self.datavar[ind][typ] is not None]
                if len(t_var) == 0:
                    continue
                if hasattr(self, 'multilevel'):
                    self.ML_state = copy.deepcopy(self.state)
                    delattr(self, 'state')
                    for param in self.list_state:
                        tmp_kg = []
                        for l in range(self.tot_level):
                            if len(en_ml_fcst[typ][l].shape) == 2:
                                pert_pred = en_ml_fcst[typ][l] - np.dot(en_ml_fcst[typ][l].mean(axis=1)[:, np.newaxis],
                                                                        np.ones((1, self.ml_ne[l])))
<<<<<<< HEAD
                            delta_d = en_obs[typ] - en_ml_fcst[typ][l]
=======
                            delta_d = en_obs[typ] - en_ml_fcst[typ][l][:,:self.ne]
>>>>>>> d6698731
                            mean_residual = (en_obs[typ] - en_ml_fcst[typ][l]).mean(axis=1)
                            X2 = _calc_proj()
                            self.state = self.ML_state[l]
                            num_cell = self.state[param].shape[0]
                            if num_cell > 1:
                                time = None
                                if X2 is None:  # cases with full collapse in one level
                                    tmp_kg.append(np.zeros(num_cell))
                                else:
                                    tmp_kg.append(_calc_kalman_gain())

                        tmp = sum([self.cov_wgt[i] * el for i, el in enumerate(tmp_kg)]) / sum(self.cov_wgt)
                        _populate_kg()
                        if not only_log and plot_all_kg:
                            _plot_kg('Kg-lump_vector')
                    self.state = copy.deepcopy(self.ML_state)
                    delattr(self, 'ML_state')
                else:
                    # combine time instances
                    if len(en_fcst[typ].shape) == 2:
<<<<<<< HEAD
                        pert_pred = en_fcst[typ] - np.dot(en_fcst[typ].mean(axis=1)[:, np.newaxis],
                                                          np.ones((1, self.ne)))
                    delta_d = en_obs[typ] - en_fcst[typ]
                    mean_residual = (en_obs[typ] - en_fcst[typ]).mean(axis=1)
=======
                        pert_pred = en_fcst[typ][:, :self.ne] - np.dot(en_fcst[typ][:, :self.ne].mean(axis=1)[:, np.newaxis],
                                                          np.ones((1, self.ne)))
                    delta_d = en_obs[typ] - en_fcst[typ][:, :self.ne]
                    mean_residual = (en_obs[typ] - en_fcst[typ][:, :self.ne]).mean(axis=1)
>>>>>>> d6698731
                    X2 = _calc_proj()
                    for param in self.list_state:
                        num_cell = self.state[param].shape[0]
                        if num_cell > 1:
                            time = None
                            tmp = _calc_kalman_gain()
                            _populate_kg()
                            if not only_log and plot_all_kg:
                                _plot_kg('Kg-lump_vector')

        # write top 10 values to the log
        newline = "\n"
        self.logger.info('Calculations complete. 10 largest Kg mean values are:' + newline
                         + f'{newline.join(f"{el}" for el in kg_max_mean if el)}')
        self.logger.info('Calculations complete. 10 largest Kg max values are:' + newline
                         + f'{newline.join(f"{el}" for el in kg_max_max if el)}')
        if not only_log and not plot_all_kg:
            # need to form and plot/write the gains from kg_max_mean and kg_max_max
            # start with kg_max_mean
            for el_ind, el in enumerate(itertools.chain(kg_max_mean, kg_max_max)):
                # add filter if there are not 10 values
                if len(el):
                    # test if we have some time-dependece
                    if el[2] is not None:
                        typ = el[0]
                        param = el[1]
                        time = el[2]
                        time_str = '-' + str(time)
                        ind = en_time[typ].index(time)
                        pert_pred = (en_fcst[typ][ind, :] - en_fcst[typ][ind, :].mean())[np.newaxis, :]
                        mean_residual = (en_obs[typ][ind] - en_fcst[typ][ind, :]).mean()[np.newaxis, np.newaxis]
                        t_var = [self.datavar[ind][typ]]
                    else:
                        typ = el[0]
                        param = el[1]
                        time = len(self.l_prim)
                        time_str = '-'
<<<<<<< HEAD
                        pert_pred = en_fcst[typ] - np.dot(en_fcst[typ].mean(axis=1)[:, np.newaxis],
=======
                        pert_pred = en_fcst[typ][:, :self.ne] - np.dot(en_fcst[typ][:, :self.ne].mean(axis=1)[:, np.newaxis],
>>>>>>> d6698731
                                                          np.ones((1, self.ne)))
                        mean_residual = (en_obs[typ] - en_fcst[typ]).mean(axis=1)
                        t_var = [self.datavar[ind][typ] for ind in en_time[typ] if self.datavar[ind][typ] is not None]
                    X2 = _calc_proj()
<<<<<<< HEAD
                    delta_d = en_obs[typ] - en_fcst[typ]
=======
                    delta_d = en_obs[typ] - en_fcst[typ][:, :self.ne]
>>>>>>> d6698731
                    num_cell = self.state[param].shape[0]
                    tmp = _calc_kalman_gain()
                    if el_ind < len(kg_max_mean):
                        _plot_kg('Kg-mean' + time_str)
                    else:
                        _plot_kg('Kg-max' + time_str)

    def calc_mahalanobis(self, combi_list=(1, None)):
        """
        Calculate the mahalanobis distance as described in "Oliver, D. S. (2020). Diagnosing reservoir model deficiency
        for model improvement. Journal of Petroleum Science and Engineering, 193(February).
        https://doi.org/10.1016/j.petrol.2020.107367"

        Input:
        combi_list: list of levels and possible combination of datatypes. The list must be given as a tuple with pairs:
            level int: defines which level. default = 1
            combi_typ: defines how data are combined: Default is no combine.

        Copyright (c) 2019-2022 NORCE, All Rights Reserved. 4DSEIS
        """

        for combo in range(0, len(combi_list), 2):
            level = combi_list[combo]
            if len(combi_list) > combo:
                combi_type = combi_list[combo + 1]
            else:
                combi_type = None

            self.logger.info(f'Starting level {level} calculations of Mahalanobis distance')

            # start by generating correct vectors and fixind the seed
            np.random.seed(50)
            en_fcst_pert = []
            filt_data = []
            if combi_type is None:  # look at all data individually
                en_fcst = np.concatenate([self.en_fcst[typ] for typ in self.data_types if self.en_fcst[typ].size],
                                         axis=0)
                filt_data = [(typ, ind) for typ in self.data_types for ind in self.l_prim
                             if self.obs_data[ind][typ] is not None and sum(np.isnan(self.obs_data[ind][typ])) == 0
                             and self.obs_data[ind][typ].shape == (1,)]
                en_obs = np.concatenate([self.en_obs[typ] for typ in self.data_types if self.en_obs[typ].size], axis=0)
                en_var = np.array([self.datavar[ind][typ].flatten() for typ in self.data_types for ind in self.l_prim
                                   if
                                   self.obs_data[ind][typ] is not None and sum(np.isnan(self.obs_data[ind][typ])) == 0
                                   and self.obs_data[ind][typ].shape == (1,)])

                en_fcst_pert = en_fcst + np.sqrt(en_var[:, 0])[:, np.newaxis] * \
                               np.random.randn(en_fcst.shape[0], en_fcst.shape[1])

<<<<<<< HEAD
            else:  # some data should be defines as blocks. To get the correct measure we project the data onto the subspace
=======
            else:  # some data should be defined as blocks. To get the correct measure we project the data onto the subspace
>>>>>>> d6698731
                # spanned by the first principal component. The level 1, 2 and 3. Difference is then calculated in
                # similar fashion as for the full data-space. have simple rules for generating combinations. All data are
                # aquired at some time, at some position, and there might be multiple data types at the same time and
                # position.
                en_obs = []
                if 'time' in combi_type or 'vector' in combi_type:
                    tmp_fcst = []
                    for typ in self.data_types:
<<<<<<< HEAD
                        tmp_fcst.append([self.en_fcst[typ][ind, :][np.newaxis, :] for ind in self.l_prim
=======
                        tmp_fcst.append([self.en_fcst[typ][ind, :self.ne][np.newaxis, :self.ne] for ind in self.l_prim
>>>>>>> d6698731
                                         if self.obs_data[ind][typ] is not None and sum(
                                np.isnan(self.obs_data[ind][typ])) == 0])
                    filt_fcst = [x for x in tmp_fcst if len(x)]  # remove all empty lists
                    filt_data = [list(self.data_types)[i] for i, x in enumerate(tmp_fcst) if len(x)]
                    en_fcst_pert = []
                    for i, dat in enumerate(filt_data):
                        tmp_enfcst = np.concatenate(filt_fcst[i], axis=0)
                        tmp_var = np.concatenate([self.datavar[ind][dat].flatten() for ind in self.l_prim
                                                  if self.obs_data[ind][dat] is not None and sum(
                                np.isnan(self.obs_data[ind][dat])) == 0])
                        tmp_var = np.expand_dims(tmp_var, 1)
                        tmp_fcst_pert = tmp_enfcst + np.sqrt(tmp_var[:, 0])[:, np.newaxis] * \
                                        np.random.randn(tmp_enfcst.shape[0], tmp_enfcst.shape[1])
                        X = tmp_fcst_pert - tmp_fcst_pert.mean(axis=1)[:, np.newaxis]
                        u, s, v = np.linalg.svd(X.T, full_matrices=False)
                        v_sing = v[:1, :]
                        en_fcst_pert.append(np.dot(v_sing, tmp_fcst_pert).flatten())
                        tmp_obs = np.concatenate([self.obs_data[ind][dat] for ind in self.l_prim if
                                                  self.obs_data[ind][dat] is not None and
                                                  sum(np.isnan(self.obs_data[ind][dat])) == 0])
                        tmp_obs = np.expand_dims(tmp_obs, 1)
                        en_obs.append(np.dot(v_sing, tmp_obs).flatten())

                    en_fcst_pert = np.array(en_fcst_pert)
                    en_obs = np.array(en_obs)

            if level == 1:
                nD = len(en_fcst_pert)
                scores = np.zeros(nD)
                for i in range(nD):
                    mean_fcst = np.mean(en_fcst_pert[i, :])
                    ivar = 1. / np.var(en_fcst_pert[i, :])
                    scores[i] = ivar * (en_obs[i, :] - mean_fcst) ** 2

                num_scores = min(10, len(scores.flatten()))  # if there is less than 10 data
                unsort_top10 = np.argpartition(scores.flatten(), -num_scores)[
                               -num_scores:]  # this is fast but not sorted. Get 10 highest values
                top10 = unsort_top10[np.argsort(scores[unsort_top10])[::-1]]  # sort in descending order
                newline = "\n"
                if combi_type is None:
                    self.logger.info(f'Calculations complete. {num_scores} largest values are:' + newline
                                     + f'{newline.join(f" data type: {filt_data[ind][0]}    time: {filt_data[ind][1]}    Score: {scores[ind]}" for ind in top10)}')

                    # make cross-plot
                    i1 = [top10[3], top10[3]]
                    i2 = [top10[2], top10[0]]
                    for ind in range(len(i1)):
                        plt.figure()
                        plt.plot(en_fcst_pert[i1[ind], :], en_fcst_pert[i2[ind], :], '.b')
                        plt.plot(en_obs[i1[ind], :], en_obs[i2[ind], :], '.r')
                        plt.xlabel(str(filt_data[i1[ind]][0]) + ', time ' + str(filt_data[i1[ind]][1]))
                        plt.ylabel(str(filt_data[i2[ind]][0]) + ', time ' + str(filt_data[i2[ind]][1]))
                        plt.savefig(
                            self.folder + 'crossplot_' + filt_data[i1[ind]][0].replace(' ', '_') + '_t' +
                            str(filt_data[i1[ind]][1]) + '-' + filt_data[i2[ind]][0].replace(
                                ' ', '_') + '_t' + str(filt_data[i2[ind]][1]))
                        plt.close()
                else:
                    self.logger.info(f'Calculations complete. {num_scores} largest values are:' + newline
                                     + f'{newline.join(f" data type: {filt_data[ind]}    Score: {scores[ind]}" for ind in top10)}')

                    # make cross-plot
                    i1 = [top10[0], top10[1]]
                    i2 = [top10[1], top10[3]]
                    for ind in range(len(i1)):
                        plt.figure()
                        plt.plot(en_fcst_pert[i1[ind], :], en_fcst_pert[i2[ind], :], '.b')
                        plt.plot(en_obs[i1[ind], :], en_obs[i2[ind], :], '.r')
                        plt.xlabel(str(filt_data[i1[ind]]) + ' (proj)')
                        plt.ylabel(str(filt_data[i2[ind]]) + ' (proj)')
                        plt.savefig(
                            self.folder + 'crossplot_' + str(filt_data[i1[ind]]).replace(' ', '_') + '-' +
                            str(filt_data[i2[ind]]).replace(' ', '_'))
                        plt.close()

            elif level == 2:
                nD = len(en_fcst_pert)
                scores = np.zeros((nD, nD))
                for i in range(nD):
                    for j in range(nD):
                        if i != j:
                            ne = en_fcst_pert.shape[1]
                            z = np.concatenate((en_obs[i, :], en_obs[j, :]), axis=0)
                            X = np.vstack((en_fcst_pert[i, :], en_fcst_pert[j, :]))
                            mean_fcst = np.mean(X, axis=1)
                            diff_fcst = X - mean_fcst[:, np.newaxis]
                            C_fcst = np.dot(diff_fcst, diff_fcst.T) / (ne - 1)
                            inv_C = np.linalg.inv(C_fcst)
                            res = z - mean_fcst
                            term1 = np.dot(res, inv_C)
                            scores[i, j] = np.dot(term1, res) / 2
                        else:
                            mean_fcst = np.mean(en_fcst_pert[i, :])
                            ivar = 1. / np.var(en_fcst_pert[i, :])
                            scores[i, j] = ivar * (en_obs[i, :] - mean_fcst) ** 2

                num_scores = min(20, len(scores.flatten()))
                unsort_top10 = np.argpartition(scores.flatten(), -num_scores)[
                               -num_scores:]  # this is fast but not sorted. Get 20 highest values, select every other.
                top10 = unsort_top10[np.argsort(scores.flatten()[unsort_top10])[
                                     ::-2]]  # sort in descending order. Will be duplicates select every other.
                newline = "\n"
                if combi_type is None:
                    self.logger.info(f'Calculations complete. {int(num_scores / 2)} largest values are:' + newline
                                     + f'{newline.join(f" data type 1: {filt_data[np.where(scores == scores.flatten()[ind])[0][0]][0]}    time 1: {filt_data[np.where(scores == scores.flatten()[ind])[0][0]][1]} data type 2: {filt_data[np.where(scores == scores.flatten()[ind])[1][0]][0]}    time 2: {filt_data[np.where(scores == scores.flatten()[ind])[1][0]][1]}    Score: {scores.flatten()[ind]}" for ind in top10)}')

                else:
                    self.logger.info(f'Calculations complete. {int(num_scores / 2)} largest values are:' + newline
                                     + f'{newline.join(f" data type 1: {filt_data[np.where(scores == scores.flatten()[ind])[0][0]]}    data type 2: {filt_data[np.where(scores == scores.flatten()[ind])[1][0]]}   Score: {scores.flatten()[ind]}" for ind in top10)}')

            elif level == 3:
                nD = len(en_fcst_pert)
                scores = np.zeros((nD, nD, nD))
                for i in range(nD):
                    for j in range(nD):
                        for k in range(nD):
                            if i != j != k:
                                ne = en_fcst_pert.shape[1]
                                z = np.concatenate((self.en_obs[i, :], self.en_obs[j, :], self.en_obs[k, :]), axis=0)
                                X = np.vstack((en_fcst_pert[i, :], en_fcst_pert[j, :], en_fcst_pert[k, :]))
                                mean_fcst = np.mean(X, axis=1)
                                diff_fcst = X - mean_fcst[:, np.newaxis]
                                C_fcst = np.dot(diff_fcst, diff_fcst.T) / (ne - 1)
                                inv_C = np.linalg.inv(C_fcst)
                                res = z - mean_fcst
                                term1 = np.dot(res, inv_C)
                                scores[i, j] = np.dot(term1, res) / 2
                            else:
                                mean_fcst = np.mean(en_fcst_pert[i, :])
                                ivar = 1. / np.var(en_fcst_pert[i, :])
                                scores[i, j] = ivar * (self.en_obs[i, :] - mean_fcst) ** 2
            else:
                print('Current level is not implemented')

    def calc_da_stat(self, options=None):
        """
        Calculate statistics for the updated parameters. The persentage of parameters that have updates larger than one,
        two and three standard deviations (calculated from the initial ensemble) are flagged.

        Input:
        options: Settings for statistics
            - write_to_file: write results to .grdecl file (default False)

        Copyright (c) 2019-2022 NORCE, All Rights Reserved. 4DSEIS
        """

        if options is not None and 'write_to_file' in options:
            write_to_file = options['write_to_file']
        else:
            write_to_file = False

        actnum = None
        if os.path.exists('actnum.npz'):
            actnum = np.load('actnum.npz')['actnum']

        newline = '\n'
        log_str = 'Statistics for updated parameters. Initial and final std, and percent larger than 1,2,3 initial std:'
        for key in self.list_state:
            if hasattr(self, 'multilevel'):
                tot_init_state = np.concatenate([el[key] for el in self.ini_state], axis=1)
                tot_state = np.concatenate([el[key] for el in self.state], axis=1)
                initial_mean = np.mean(tot_init_state, axis=1)
                final_mean = np.mean(tot_state, axis=1)
                S = np.std(tot_init_state, axis=1)
                ES = np.append(np.mean(S), np.mean(np.std(tot_state, axis=1)))
            else:
                initial_mean = np.mean(self.ini_state[key], axis=1)
                final_mean = np.mean(self.state[key], axis=1)
                S = np.std(self.ini_state[key], axis=1)
                ES = np.append(np.mean(S), np.mean(np.std(self.state[key], axis=1)))
            M = final_mean - initial_mean
            N = np.zeros(3)
            N[0] = np.sum(np.abs(M) > S)
            N[1] = np.sum(np.abs(M) > 2 * S)
            N[2] = np.sum(np.abs(M) > 3 * S)
            P = N * 100 / len(M)
            log_str += newline + 'Group ' + key + ' ' + str(ES) + ', ' + str(P)

            if write_to_file:
                if actnum is None:
                    if hasattr(self, 'multilevel'):
                        idx = np.ones(self.state[0][key].shape[0], dtype=bool)
                    else:
                        idx = np.ones(self.state[key].shape[0], dtype=bool)
                else:
                    idx = actnum
<<<<<<< HEAD
                if M.size == np.sum(idx):  # we have a grid parameter
=======
                if M.size == np.sum(idx) and M.size > 1:  # we have a grid parameter
>>>>>>> d6698731
                    tmp = np.zeros(M.shape)
                    tmp[M > S] = 1
                    tmp[M > 2 * S] = 2
                    tmp[M > 3 * S] = 3
                    tmp[M < -S] = -1
                    tmp[M < -2 * S] = -2
                    tmp[M < -3 * S] = -3
                    data = np.zeros(idx.shape)
                    data[idx] = tmp
                    field = np.ma.array(data=data, mask=~idx)
<<<<<<< HEAD
                    dim = (self.prior_info[key]['nx'], self.prior_info[key]['ny'], self.prior_info[key]['nz'])
=======
                    #dim = (self.prior_info[key]['nx'], self.prior_info[key]['ny'], self.prior_info[key]['nz'])
                    dim = next((item[1] for item in self.prior_info[key] if item[0] == 'grid'), None)
>>>>>>> d6698731
                    input_time = None
                    if hasattr(self.sim, 'write_to_grid'):
                        self.sim.write_to_grid(field, f'da_stat_{key}', self.folder, dim, input_time)
                    elif hasattr(self.sim.flow, 'write_to_grid'):
                        self.sim.flow.write_to_grid(field, f'da_stat_{key}', self.folder, dim, input_time)
                    else:
                        print('You need to implement a writer in you simulator class!! \n')

        self.logger.info(log_str)<|MERGE_RESOLUTION|>--- conflicted
+++ resolved
@@ -71,11 +71,12 @@
                 self.ne = self.ini_state[list(self.ini_state.keys())[0]].shape[1]  # get the ensemble size from here
             self.list_state = list(self.ini_state.keys())
 
-        #assim_step = 0  # Assume simultaneous assimiation
-        #assim_ind = [keys['obsname'], keys['assimindex'][assim_step]]
-        assim_ind = [keys['obsname'], keys['assimindex']]
+        assim_step = 0  # Assume simultaneous assimiation
+        assim_ind = [keys['obsname'], keys['assimindex'][assim_step]]
+        #assim_ind = [keys['obsname'], keys['assimindex']]
         if isinstance(assim_ind[1], list):  # Check if prim. ind. is a list
-            self.l_prim = [int(x[0]) for x in assim_ind[1]]
+            self.l_prim = [int(x) for x in assim_ind[1]]
+            #self.l_prim = [int(x[0]) for x in assim_ind[1]]
         else:  # Float
             self.l_prim = [int(assim_ind[1])]
 
@@ -134,29 +135,19 @@
             else:
                 self.en_fcst[typ] = np.array(
                     [self.pred_data[ind][typ].flatten() for ind in self.l_prim if
-<<<<<<< HEAD
-                     sum(np.isnan(self.obs_data[ind][typ])) == 0
-                     and self.obs_data[ind][typ].shape == (1,)])
-                l = [self.pred_data[ind][typ] for ind in self.l_prim if sum(np.isnan(self.obs_data[ind][typ])) == 0
-=======
                      self.obs_data[ind][typ] is not None and
                      sum(np.isnan(self.obs_data[ind][typ])) == 0
                      and self.obs_data[ind][typ].shape == (1,)])
                 l = [self.pred_data[ind][typ] for ind in self.l_prim if
                      self.obs_data[ind][typ] is not None
                      and sum(np.isnan(self.obs_data[ind][typ])) == 0
->>>>>>> d6698731
                      and self.obs_data[ind][typ].shape[0] > 1]
                 if l:
                     self.en_fcst_vec[typ] = np.concatenate(l)
         self.state = state
         self.lam = lam
 
-<<<<<<< HEAD
-    def calc_coverage(self, line=None, field_dim=None):
-=======
     def calc_coverage(self, line=None, field_dim=None, uxl = None, uil = None, contours = None, uxl_c = None, uil_c = None):
->>>>>>> d6698731
         """
         Calculate the Data coverage for production and seismic data. For seismic data the plotting is based on the
         importance-scaled coverage developed by Espen O. Lie from GeoCore.
@@ -294,11 +285,7 @@
             plt.savefig(filename)
             os.system('convert ' + filename + '.png' + ' -trim ' + filename + '.png')
 
-<<<<<<< HEAD
-        for typ in [dat for dat in self.data_types if not dat in ['bulkimp', 'sim2seis']]:  # Only well data
-=======
         for typ in [dat for dat in self.data_types if not dat in ['bulkimp', 'sim2seis', 'avo', 'grav']]:  # Only well data
->>>>>>> d6698731
             if hasattr(self, 'multilevel'):  # calc for each level
                 plt.figure()
                 cover_low = [True for _ in self.en_obs[typ]]
@@ -348,20 +335,13 @@
         #  Plot the seismic data
         data_sim = []
         data = []
-<<<<<<< HEAD
-        supported_data = ['sim2seis', 'bulkimp']
-=======
         supported_data = ['sim2seis', 'bulkimp', 'avo', 'grav']
->>>>>>> d6698731
         my_data = [dat for dat in supported_data if dat in self.data_types]
         if len(my_data) == 0:
             return
         else:
-<<<<<<< HEAD
             my_data = my_data[0]
-=======
-            my_data = my_data[1]
->>>>>>> d6698731
+	    #my_data = my_data[1]
 
         # get the data
         seis_scaling = 1.0
@@ -417,17 +397,6 @@
             rgb.append(f(attr))
             rgb = np.dstack(rgb)
 
-<<<<<<< HEAD
-            try:
-                uxl = loadmat('seglines.mat')['uxl'].flatten()
-                uil = loadmat('seglines.mat')['uil'].flatten()
-            except:
-                uxl = [0, field_dim[0]]
-                uil = [0, field_dim[1]]
-            extent = (uxl[0], uxl[-1], uil[-1], uil[0])
-            plt.figure()
-            plt.imshow(rgb, extent=extent)
-=======
             if uxl is None and uil is None:
                 try:
                     uxl = loadmat('seglines.mat')['uxl'].flatten()
@@ -445,7 +414,6 @@
                 plt.ylim(uil[-1], uil[0])
                 plt.xlabel('Easting (km)')
                 plt.ylabel('Northing (km)')
->>>>>>> d6698731
             plt.title('Coverage - not scaled by Importance - epsilon=' + str(nl))
             filename = self.folder + 'coverage_vint_' + str(vint)
             plt.savefig(filename)
@@ -461,26 +429,17 @@
             rgb_scaled = cv2.cvtColor(hls, cv2.COLOR_HLS2RGB)
             rgb = rgb_scaled / 255
             plt.imshow(rgb, extent=extent)
-<<<<<<< HEAD
-=======
             if contours is not None and uil_c is not None and uxl_c is not None:
                 plt.contour(uxl_c, uil_c, contours[::-1, :], levels=1, colors='black',  extent=extent)
                 plt.xlim(uxl[0], uxl[-1])
                 plt.ylim(uil[-1], uil[0])
                 plt.xlabel('Easting (km)')
                 plt.ylabel('Northing (km)')
->>>>>>> d6698731
             plt.title('Coverage - scaled by Importance - epsilon=' + str(nl))
             filename = self.folder + 'coverage_importance_vint_' + str(vint)
             plt.savefig(filename)
             os.system('convert ' + filename + '.png' + ' -trim ' + filename + '.png')
-<<<<<<< HEAD
             plt.close()
-
-            plt.figure()
-            plt.imshow(sat, extent=extent)
-=======
-            #plt.close()
 
             plt.figure()
             plt.imshow(sat[::-1,:], extent=extent)
@@ -490,7 +449,6 @@
                 plt.ylim(uil[-1], uil[0])
                 plt.xlabel('Easting (km)')
                 plt.ylabel('Northing (km)')
->>>>>>> d6698731
             plt.title('Importance - epsilon=' + str(nl))
             filename = self.folder + 'importance_vint_' + str(vint)
             plt.savefig(filename)
@@ -662,12 +620,8 @@
                     else:
                         idx = actnum
                 kg = np.ma.array(data=tmp, mask=~idx)
-<<<<<<< HEAD
-                dim = (self.prior_info[param]['nx'], self.prior_info[param]['ny'], self.prior_info[param]['nz'])
-=======
                 #dim = (self.prior_info[param]['nx'], self.prior_info[param]['ny'], self.prior_info[param]['nz'])
                 dim = next((item[1] for item in self.prior_info[param] if item[0] == 'grid'), None)
->>>>>>> d6698731
                 input_time = None
                 if write_to_resinsight:
                     if time is None:
@@ -716,11 +670,7 @@
                                             :]
                                 mean_residual = (en_obs[typ][ind] - en_ml_fcst[typ][l][ind, :]).mean()
                                 mean_residual = mean_residual[np.newaxis, np.newaxis].flatten()
-<<<<<<< HEAD
-                                delta_d = (en_obs[typ][ind] - en_ml_fcst[typ][l][ind, :])[np.newaxis, :]
-=======
                                 delta_d = (en_obs[typ][ind] - en_ml_fcst[typ][l][ind, :self.ne])[np.newaxis, :]
->>>>>>> d6698731
                                 X2 = _calc_proj()
                                 self.state = self.ML_state[l]
                                 num_cell = self.state[param].shape[0]
@@ -733,17 +683,10 @@
                             self.state = copy.deepcopy(self.ML_state)
                             delattr(self, 'ML_state')
                         else:
-<<<<<<< HEAD
-                            pert_pred = (en_fcst[typ][ind, :] - en_fcst[typ][ind, :].mean())[np.newaxis, :]
-                            mean_residual = (en_obs[typ][ind] - en_fcst[typ][ind, :]).mean()
-                            mean_residual = mean_residual[np.newaxis, np.newaxis].flatten()
-                            delta_d = (en_obs[typ][ind] - en_fcst[typ][ind, :])[np.newaxis, :]
-=======
                             pert_pred = (en_fcst[typ][ind, :self.ne] - en_fcst[typ][ind, :self.ne].mean())[np.newaxis, :]
                             mean_residual = (en_obs[typ][ind] - en_fcst[typ][ind, :self.ne]).mean()
                             mean_residual = mean_residual[np.newaxis, np.newaxis].flatten()
                             delta_d = (en_obs[typ][ind] - en_fcst[typ][ind, :self.ne])[np.newaxis, :]
->>>>>>> d6698731
                             X2 = _calc_proj()
                             num_cell = self.state[param].shape[0]
                             tmp = _calc_kalman_gain()
@@ -772,11 +715,7 @@
                             if len(en_ml_fcst[typ][l].shape) == 2:
                                 pert_pred = en_ml_fcst[typ][l] - np.dot(en_ml_fcst[typ][l].mean(axis=1)[:, np.newaxis],
                                                                         np.ones((1, self.ml_ne[l])))
-<<<<<<< HEAD
-                            delta_d = en_obs[typ] - en_ml_fcst[typ][l]
-=======
                             delta_d = en_obs[typ] - en_ml_fcst[typ][l][:,:self.ne]
->>>>>>> d6698731
                             mean_residual = (en_obs[typ] - en_ml_fcst[typ][l]).mean(axis=1)
                             X2 = _calc_proj()
                             self.state = self.ML_state[l]
@@ -797,17 +736,10 @@
                 else:
                     # combine time instances
                     if len(en_fcst[typ].shape) == 2:
-<<<<<<< HEAD
-                        pert_pred = en_fcst[typ] - np.dot(en_fcst[typ].mean(axis=1)[:, np.newaxis],
-                                                          np.ones((1, self.ne)))
-                    delta_d = en_obs[typ] - en_fcst[typ]
-                    mean_residual = (en_obs[typ] - en_fcst[typ]).mean(axis=1)
-=======
                         pert_pred = en_fcst[typ][:, :self.ne] - np.dot(en_fcst[typ][:, :self.ne].mean(axis=1)[:, np.newaxis],
                                                           np.ones((1, self.ne)))
                     delta_d = en_obs[typ] - en_fcst[typ][:, :self.ne]
                     mean_residual = (en_obs[typ] - en_fcst[typ][:, :self.ne]).mean(axis=1)
->>>>>>> d6698731
                     X2 = _calc_proj()
                     for param in self.list_state:
                         num_cell = self.state[param].shape[0]
@@ -845,20 +777,12 @@
                         param = el[1]
                         time = len(self.l_prim)
                         time_str = '-'
-<<<<<<< HEAD
-                        pert_pred = en_fcst[typ] - np.dot(en_fcst[typ].mean(axis=1)[:, np.newaxis],
-=======
                         pert_pred = en_fcst[typ][:, :self.ne] - np.dot(en_fcst[typ][:, :self.ne].mean(axis=1)[:, np.newaxis],
->>>>>>> d6698731
                                                           np.ones((1, self.ne)))
                         mean_residual = (en_obs[typ] - en_fcst[typ]).mean(axis=1)
                         t_var = [self.datavar[ind][typ] for ind in en_time[typ] if self.datavar[ind][typ] is not None]
                     X2 = _calc_proj()
-<<<<<<< HEAD
-                    delta_d = en_obs[typ] - en_fcst[typ]
-=======
                     delta_d = en_obs[typ] - en_fcst[typ][:, :self.ne]
->>>>>>> d6698731
                     num_cell = self.state[param].shape[0]
                     tmp = _calc_kalman_gain()
                     if el_ind < len(kg_max_mean):
@@ -908,11 +832,7 @@
                 en_fcst_pert = en_fcst + np.sqrt(en_var[:, 0])[:, np.newaxis] * \
                                np.random.randn(en_fcst.shape[0], en_fcst.shape[1])
 
-<<<<<<< HEAD
-            else:  # some data should be defines as blocks. To get the correct measure we project the data onto the subspace
-=======
             else:  # some data should be defined as blocks. To get the correct measure we project the data onto the subspace
->>>>>>> d6698731
                 # spanned by the first principal component. The level 1, 2 and 3. Difference is then calculated in
                 # similar fashion as for the full data-space. have simple rules for generating combinations. All data are
                 # aquired at some time, at some position, and there might be multiple data types at the same time and
@@ -921,11 +841,7 @@
                 if 'time' in combi_type or 'vector' in combi_type:
                     tmp_fcst = []
                     for typ in self.data_types:
-<<<<<<< HEAD
-                        tmp_fcst.append([self.en_fcst[typ][ind, :][np.newaxis, :] for ind in self.l_prim
-=======
                         tmp_fcst.append([self.en_fcst[typ][ind, :self.ne][np.newaxis, :self.ne] for ind in self.l_prim
->>>>>>> d6698731
                                          if self.obs_data[ind][typ] is not None and sum(
                                 np.isnan(self.obs_data[ind][typ])) == 0])
                     filt_fcst = [x for x in tmp_fcst if len(x)]  # remove all empty lists
@@ -1112,11 +1028,7 @@
                         idx = np.ones(self.state[key].shape[0], dtype=bool)
                 else:
                     idx = actnum
-<<<<<<< HEAD
-                if M.size == np.sum(idx):  # we have a grid parameter
-=======
                 if M.size == np.sum(idx) and M.size > 1:  # we have a grid parameter
->>>>>>> d6698731
                     tmp = np.zeros(M.shape)
                     tmp[M > S] = 1
                     tmp[M > 2 * S] = 2
@@ -1127,12 +1039,8 @@
                     data = np.zeros(idx.shape)
                     data[idx] = tmp
                     field = np.ma.array(data=data, mask=~idx)
-<<<<<<< HEAD
                     dim = (self.prior_info[key]['nx'], self.prior_info[key]['ny'], self.prior_info[key]['nz'])
-=======
-                    #dim = (self.prior_info[key]['nx'], self.prior_info[key]['ny'], self.prior_info[key]['nz'])
-                    dim = next((item[1] for item in self.prior_info[key] if item[0] == 'grid'), None)
->>>>>>> d6698731
+                    #dim = next((item[1] for item in self.prior_info[key] if item[0] == 'grid'), None)
                     input_time = None
                     if hasattr(self.sim, 'write_to_grid'):
                         self.sim.write_to_grid(field, f'da_stat_{key}', self.folder, dim, input_time)
