--- conflicted
+++ resolved
@@ -1,3 +1,5 @@
+"""Ensemble optimisation (steepest descent with ensemble gradient)."""
+
 # External imports
 import numpy as np
 import time
@@ -101,59 +103,8 @@
 
         improvement = False
         success = False
-<<<<<<< HEAD
-        self.resamp_iter = 0
-        self.inflation_factor = 2*(self.inflation_factor + iteration)
-
-        while improvement is False:
-
-            # Augment state
-            aug_state = ot.aug_optim_state(current_state, list_states)
-            search_direction=self.sens_matrix
-            best_state = self.best_ens
-            aug_state_upd = self.optimizer.apply_smc_update(aug_state, search_direction, iter=iteration)
-            #Update mean to sample from, but minimum is our estimate
-            # Make sure update is within bounds
-            if self.upper_bound and self.lower_bound:
-                np.clip(aug_state_upd, 0, 1, out=aug_state_upd)
-
-            # Calculate new objective function
-            self.state = ot.update_optim_state(best_state, self.state, list_states)
-            bias_correction = self.bias_correction(self.state)
-            self.ne = self.num_models
-            self._invert_scale_state()
-            if self.num_models > 1:
-                self.aux_input = list(np.arange(self.num_models))
-            run_success = self.calc_prediction()
-            self.num_func_eval += self.ne
-            new_func_values = 0
-            if run_success:
-                new_func_values = self.obj_func(self.pred_data, self.keys_opt, self.sim.true_order)
-                new_func_values *= bias_correction
-
-            if np.mean(new_func_values) - np.mean(self.obj_func_values) > self.obj_func_tol:
-
-                # Update objective function values and step
-                self.obj_func_values = new_func_values
-                self.state = ot.update_optim_state(aug_state_upd, self.state, list_states)
-                self._invert_scale_state()
-                # Write logging info
-                if logger is not None:
-                    info_str_iter = '{:<10} {:<10} {:<10.4f}  '. \
-                        format(iteration, self.alpha_iter, np.mean(self.obj_func_values),
-                               )
-                    logger.info(info_str_iter)
-
-
-
-                # Iteration was a success
-                improvement = True
-                success = True
-                self.optimizer.restore_parameters()
-=======
         resampling_iter = 0
         inflate = 2 * (self.inflation_factor + self.iteration)
->>>>>>> dfbcb86c
 
         while improvement is False:  # resampling loop
 
@@ -193,137 +144,10 @@
                                    self.alpha)
                         self.logger.info(info_str_iter)
 
-<<<<<<< HEAD
-        # If bias correction is used we need to temporarily store the initial state
-        if self.bias_file is not None and self.bias_factors is None:  # first iteration
-            initial_state = deepcopy(self.state)  # store this to update current objective values
-
-        # Generate ensemble of states
-        self.ne = self.num_samples
-        nr = 1
-        if self.num_models > 1:
-            if np.remainder(self.num_samples, self.num_models) == 0:
-                nr = self.num_samples / self.num_models
-                self.aux_input = list(np.repeat(np.arange(self.num_models), nr))
-            else:
-                print('num_samples must be a multiplum of num_models!')
-                sys.exit(0)
-        self.state = self._gen_state_ensemble()
-
-        self._invert_scale_state()
-        self.calc_prediction()
-        self.num_func_eval += self.ne
-        obj_func_values = self.obj_func(self.pred_data, self.keys_opt, self.sim.true_order)
-        obj_func_values = np.array(obj_func_values)
-
-        # If bias correction is used we need to calculate the bias factors, J(u_j,m_j)/J(u_j,m)
-        if self.bias_file is not None:  # use bias corrections
-            if self.bias_factors is None:  # first iteration
-                currentfile = self.sim.file
-                self.sim.file = self.bias_file
-                self.ne = self.num_samples
-                self.aux_input = list(np.arange(self.ne))
-                self.num_func_eval += self.ne
-                self.calc_prediction()
-                self.sim.file = currentfile
-                bias_func_values = self.obj_func(self.pred_data, self.keys_opt, self.sim.true_order)
-                bias_func_values = np.array(bias_func_values)
-                self.bias_factors = bias_func_values / obj_func_values
-                self._scale_state()
-                self.bias_points = deepcopy(self.state)
-                self.obj_func_values *= self.bias_correction(initial_state)
-                self.save_analysis_debug(0)
-            elif self.bias_adaptive > 0:  # update factors to account for new information
-                pass  # not implemented yet
-        else:
-            self._scale_state()
-
-        # Finally, we calculate the ensemble sensitivity matrix.
-        # First we need to perturb state and obj. func. ensemble with their mean. Note that, obj_func has shape (ne,)!
-        list_states = list(self.state.keys())
-        aug_state = at.aug_state(self.state, list_states)
-        pert_state = aug_state - np.dot(aug_state.mean(1)[:, None], np.ones((1, self.ne)))
-        if self.bias_file is not None:  # use bias corrections
-            obj_func_values *= self.bias_correction(self.state)
-            pert_obj_func = obj_func_values - np.mean(obj_func_values)
-        else:
-            pert_obj_func = obj_func_values - np.array(np.repeat(self.obj_func_values, nr))
-
-        # Calculate cross-covariance between state and obj. func. which is the ensemble sensitivity matrix
-        # self.sens_matrix = at.calc_crosscov(aug_state, obj_func_values)
-
-        # Calculate the gradient for mean and covariance matrix
-
-        self.weights = np.zeros(self.ne)
-        for i in np.arange(self.ne):
-            self.weights[i] = np.exp(obj_func_values[i]*self.inflation_factor)
-
-        self.weights=self.weights/np.sum(self.weights) ########Sjekke at disse er riktig
-        aug_state_ens = at.aug_state(self.state, list_states)
-        self.sens_matrix = aug_state_ens @ self.weights
-        index = np.argmax(obj_func_values)
-        self.best_ens = aug_state_ens[:,index]
-    # Calculate bias correction (state is not yet used)
-    def bias_correction(self, state):
-        if self.bias_factors is not None:
-            return np.sum(self.bias_weights * self.bias_factors)
-        else:
-            return 1
-
-    def _gen_state_ensemble(self):
-
-        # Generate ensemble with the current state (control variable) as the mean and using the covariance matrix
-        state_en = {}
-        cov_blocks = ot.corr2BlockDiagonal(self.state, self.cov)
-        start = 0
-        for i, statename in enumerate(self.state.keys()):
-            mean = self.state[statename]
-            cov = cov_blocks[i]
-            temp_state_en = np.random.multivariate_normal(mean, cov, self.ne).transpose()
-            if self.upper_bound and self.lower_bound:
-                np.clip(temp_state_en, 0, 1, out=temp_state_en)
-
-            state_en[statename] = np.array([mean]).T + temp_state_en - np.array([np.mean(temp_state_en, 1)]).T
-
-        return state_en
-
-    def _scale_state(self):
-        if self.upper_bound and self.lower_bound:
-            for i, key in enumerate(self.state):
-                self.state[key] = (self.state[key] - self.lower_bound[i]) / (self.upper_bound[i] - self.lower_bound[i])
-                np.clip(self.state[key], 0, 1, out=self.state[key])
-
-    def _invert_scale_state(self):
-        if self.upper_bound and self.lower_bound:
-            for i, key in enumerate(self.state):
-                self.state[key] = self.lower_bound[i] + self.state[key] * (self.upper_bound[i] - self.lower_bound[i])
-
-    def save_analysis_debug(self, iteration):
-        if 'analysisdebug' in self.keys_opt:
-
-            # Init dict. of variables to save
-            save_dict = {}
-
-            # Make sure "ANALYSISDEBUG" gives a list
-            if isinstance(self.keys_opt['analysisdebug'], list):
-                analysisdebug = self.keys_opt['analysisdebug']
-            else:
-                analysisdebug = [self.keys_opt['analysisdebug']]
-
-            # Loop over variables to store in save list
-            for save_typ in analysisdebug:
-                if save_typ in locals():
-                    save_dict[save_typ] = eval('{}'.format(save_typ))
-                elif hasattr(self, save_typ):
-                    save_dict[save_typ] = eval('self.{}'.format(save_typ))
-                else:
-                    print(f'Cannot save {save_typ}!\n\n')
-=======
                     # Iteration was a success
                     improvement = True
                     success = True
                     self.optimizer.restore_parameters()
->>>>>>> dfbcb86c
 
                     # Save variables defined in savedata keyword.
                     self.optimize_result = ot.get_optimize_result(self)
