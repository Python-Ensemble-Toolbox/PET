--- conflicted
+++ resolved
@@ -65,19 +65,11 @@
     # Return
     return state
 
+
 def corr2BlockDiagonal(state, corr):
     """
     Makes the correlation matrix block diagonal. The blocks are the state varible types.
 
-<<<<<<< HEAD
-    Parameters:
-    ---------------------------------------------
-        corr : 2D-array_like, of shape (d, d)
-
-    Returns:
-    ---------------------------------------------
-        corr_blocks : list of block matrices, one for each variable type
-=======
     Parameters
     ----------
         state: dict
@@ -91,7 +83,6 @@
         corr_blocks : list
             block matrices, one for each variable type
 
->>>>>>> dfbcb86c
     """
 
     statenames = list(state.keys())
